\documentclass[usenatbib,usegraphicx,letterpaper]{mn2e}
\usepackage[totalwidth=480pt,totalheight=680pt]{geometry}

\usepackage{amssymb}
\usepackage{epsfig}
\usepackage{amsmath}
\usepackage{color}
\usepackage[dvipsnames]{xcolor}
\usepackage{hyperref}
\usepackage{yfonts}

\usepackage{epsfig}  \usepackage{graphicx}   \usepackage{rotating}

%------- New commands

\newcommand{\lsim}{\lower0.6ex\vbox{\hbox{$ \buildrel{\textstyle <}\over{\sim}\ $}}}
\newcommand{\gsim}{\lower0.6ex\vbox{\hbox{$ \buildrel{\textstyle >}\over{\sim}\ $}}}
\newcommand{\beq}{\begin{equation}}
\newcommand{\eeq}{\end{equation}}


\newcommand{\mvir}{M_{\rm vir}}
\newcommand{\vmax}{v_{\rm max}}
\newcommand{\rvir}{R_{\rm vir}}
\newcommand{\ncen}{N_{\rm cen}}
\newcommand{\nsat}{N_{\rm sat}}
\newcommand{\ngal}{N_{\rm gal}}
\newcommand{\abias}{\mathcal{A}_{\rm bias}}

%%%%% less than approximate and all that

\def\gtsima{$\; \buildrel > \over \sim \;$}
\def\ltsima{$\; \buildrel < \over \sim \;$}
\def\prosima{$\; \buildrel \propto \over \sim \;$}
\def\gsim{\lower.7ex\hbox{\gtsima}}
\def\lsim{\lower.7ex\hbox{\ltsima}}
\def\simgt{\lower.7ex\hbox{\gtsima}}
\def\simlt{\lower.7ex\hbox{\ltsima}}
\def\simpr{\lower.7ex\hbox{\prosima}}
\def\la{\lsim}
\def\ga{\gsim}
\def\lta{\la}
\def\gta{\ga}

%------ Journals

\newcommand{\mnras}{Mon. Not. R. Astron. Soc.}
\newcommand{\apjl}{Astrophys. J. Lett.}
\newcommand{\aj}{Astron. J.}
\newcommand{\aap}{Astron. Astrophys.}
\newcommand{\araa}{Ann. Rev. Astron. Astroph.}
\newcommand{\apjs}{Astrophys. J. Suppl. Ser.}
\newcommand{\physrep}{Phys. Rep.}
\newcommand{\jcap}{JCAP}
\newcommand{\prd}{Phys. Rev. D}
\newcommand{\apj}{ApJ}

\newcommand{\wprp}{w_{\mathrm{p}}}
\newcommand{\rp}{r_{\mathrm{p}}}
\newcommand{\magr}{M_r}


\newcommand{\bit}{\begin{itemize}}
\newcommand{\eit}{\end{itemize}}
\newcommand{\ben}{\begin{enumerate}}
\newcommand{\een}{\end{enumerate}}


\bibliographystyle{mn2e}

%Title of paper---------------------------------------------------------


\title[Clustering Constraints on Assembly Bias]
{
Constraints on Assembly Bias from Galaxy Clustering. 
}

% Authors ------------------------------------------------------


\author[Zentner et al.]
{Andrew R. Zentner$^{1}$, Andrew P. Hearin$^{2}$, Frank C. van den Bosch$^{3},$ \newauthor
Antonio Villareal$^{1}$, Johannes U. Lange$^{3}$, P. Rogers Nelson$^{4}$\\ \\
$^1$Department of Physics and Astronomy \& Pittsburgh Particle Physics, Astrophysics, and Cosmology Center (PITT PACC),\\ University of Pittsburgh, Pittsburgh, PA 15260\\
$^2$Yale Center for Astronomy \& Astrophysics, Yale University, New Haven, CT\\
$^3$Department of Astronomy, Yale University, P.O. Box 208101, New Haven, CT\\
$^4$Paisley Park, Chanhassen, MN\\
}

\date{Today}

\pagerange{\pageref{firstpage}--\pageref{lastpage}} \pubyear{}

\newtheorem{theorem}{Theorem}[section]

\begin{document}

\maketitle
%----------------------------------------------------------------
%%%%%%%%%%%%%%%%%%%%%%%  A B S T R A C T %%%%%%%%%%%%%%%%%%%%%%%%%%%%%%
% ARZ: Important points:
% -supersedes previous analyses even for standard HOD.
% -cannot rule out assembly bias using galaxy clustering.
% -some samples favor assembly bias.
\begin{abstract}
We constrain the newly-introduced Decorated HOD model using SDSS DR7 measurements of projected galaxy clustering, $\wprp,$ and number density, $n_{\rm d},$ made from r-band luminosity-threshold samples. The Decorated HOD is a model for the galaxy--halo connection that augments the traditional Halo Occupation Distribution (HOD) by allowing for the possibility of {\em assembly bias}: galaxy luminosity may be correlated with dark matter halo properties besides virial mass $\mvir$ alone. We demonstrate that it is not possible to rule out assembly bias using DR7 measurements of $\wprp$ and $n_{\rm d}.$ Moreover, galaxy samples $\magr<-20, -20.5$ favor strong levels of central galaxy assembly bias: high-concentration halos are more likely to host a central galaxy relative to low-concentration halos of the same $\mvir.$ We rule out zero assembly bias with high significance for these samples. Satellite assembly bias only becomes significant for the faintest sample we study, $\magr<-19.$ We find no evidence for assembly bias in the $\magr<-21$ sample. Because the Decorated HOD subsumes the traditional HOD, and additionally because of errors made in the original analysis of these samples, our results differ from and supersede existing HOD constraints from low-redshift clustering measurements. 
\end{abstract} 

%---------------------------
\section{Introduction}
\label{section:introduction}
%---------------------------

For more than a decade, halo occupation modeling has been used to
interpret large-scale structure measurements and exploit these
measurements to constrain galaxy formation models and cosmology
\citep[e.g.,][]{yang03,tinker05,zehavi05a,
  porciani06,vdBosch07,Zheng07,conroy_wechsler09,yang09b,zehavi_etal11,guo_etal11b,
  wake_etal11,yang11a,yang12,leauthaud_etal12,rod_puebla12,tinker_etal13,cacciato_etal13,
  more_etal13,guo_etal14,zu_mandelbaum15b}. The key assumptions
underlying halo occupation modeling are: (1) all galaxies reside in
dark matter halos that are biased tracers of the density field; and
(2) galaxies occupy halos as a function of halo masses only. It is now
well known that halo bias depends upon halo properties other than mass
\citep[e.g.][]{gao_etal05,wechsler06,gao_white07,zentner07,dalal_etal08,lacerna11},
an effect called halo assembly bias. If galaxies occupy halos as a
function of properties other than halo mass, then standard halo
occupation methods will be subject to a systematic error due to galaxy
assembly bias. Several of us have previously shown that this error can
be significant in an analysis of galaxy clustering and can bias
inferences about many aspects of galaxy evolution
\citep{zentner_etal14}. Consequently, we have developed halo
occupation models that enable galaxies to occupy halos in a manner
that depends upon several halo properties \citep{hearin_etal16}.  See
also \citet{Yao_etalXX} for a similar approach. In this paper, we
revisit the interpretation of luminosity-dependent galaxy clustering
in the Sloan Digital Sky Survey (SDSS) Data Release 7 (DR7) data,
analyzed previously by \citet{zehavi_etal11}, in the context both
standard halo occupation models and these new models.

The ultimate goal of halo occupation modeling is to characterize the
galaxy-dark matter connection by constraining the probability
distribution $P(X_{\rm g}|Y_{\rm h})$. Here $X_{\rm g} = {x_1, x_2,
  ...x_n}$ is a set of $n$ galaxy properties, and $Y_{\rm h} = {y_1,
  y_2,...,y_m}$ a set of $m$ halo properties. Accurate knowledge of
this probability distribution yields invaluable insight regarding the
processes of galaxy formation, and allows one to make accurate
predictions for the clustering of galaxies as function of any property
$x_i$. Most halo occupation studies to date have restricted themselves
to only one halo property, namely halo mass.  This includes Halo
Occupation Distribution (HOD) models, which aim to constrain
$P(N|\mvir)$, the probability that a halo of mass $M$ contains $N$
galaxies of some specified properties
\citep[e.g.,][]{kauffmann_etal97,jing98,benson01,berlind02}, and
Conditional Luminosity Function (CLF) models, which aim to constrain
$\Phi(L|M)$, the luminosity (or stellar mass) function of galaxies in
haloes of mass $M$ \citep[e.g.,][]{yang03,vdBosch03a,cooray06}. The
HOD and CLF models are mainly used in combination with the halo model,
which describes the non-linear matter field in terms of halo building
blocks \citep[e.g.,][]{seljak00,cooray02}, to predict the clustering
of galaxies as function of luminosity or stellar mass.  Although
entirely analytical, and therefore fast, the downside of this method
is that it is extremely challenging to construct a model that is
accurate at the few percent level. The main issues are halo exclusion
\citep[see][]{smith_etal07,vdBosch13}, scale dependence of the halo
bias \citep[see][]{tinker05}, and the halo assembly bias mentioned
above.

These issues are trivially avoided by directly populating dark matter
haloes in numerical simulations with galaxies. This can be done using
either a parameterized model for the halo occupation statistics
\citep[e.g.,][]{Yang_etal04,moster10;behroozi10,behroozi13} or by
rank-order matching galaxy properties (i.e., luminosity or stellar
mass) to halo properties (i.e., halo mass). The latter method is known
as subhalo abundance matching (SHAM).  Although many SHAM studies use
halo mass as the halo property of choice
\citep[e.g.,][]{vale_ostriker04,vale_ostriker06,conroy07,conroy_wechsler09},
a number of studies have used alternative halo properties, such as the
maximum circular velocity, $\vmax$, or its peak value over the halo's
history, $V_{\rm peak}$
\citep[e.g.][]{tasitsiomi_etal04,conroy06,marin_etal08,reddick_etal13}

Since, at fixed halo mass, $\vmax$ is correlated with halo
concentration, and thus with halo assembly time, the resulting
occupation models have assembly bias build in
\citep[see][]{Zentner_etal14}; i.e., at fixed halo mass, galaxy
properties will be correlated with halo assembly
time. \citet{lehmann_etal15} took this one step further, and explored
SHAM models in which the halo property varies between $M$ and $\vmax$
via a continuously-valued parameter. Using SDSS clustering
measurements to constrain their model, they conclude that galaxy
luminosity reveals a significant dependence on halo
concentration. Since the latter is strongly correlated with halo
formation time \citep[e.g.,][]{wechsler02,zhao_etal09,ludlow_etal13},
their conclusions argue for non-zero assembly bias in the galaxy
population.

Additional support for the presence of assembly bias has come from a
variety of studies that have shown, or suggested, that the large-scale
environment (i.e., clustering strength) of dark matter haloes {\it of
  fixed mass} is correlated with the star formation rate of their
central
galaxies\citep[][]{yang_etal06a,blanton_berlind07,wang_etal08,tinker_etal12,wang_etal13,HW13a,hearin_etal13b,hearin_etal14,watson_etal14}.
However, \citet{lin_mandelbaum_etal15} claim that most of the these
differences in clustering strength can be explained as due to
differences in halo mass or contamination by satellite galaxies, and
therefore argue that there is no significant evidence for assembly
bias in galaxy-scale halos \citep[see also][]{paranjape15}.  On the
other hand, \citet{miyatake_etal15} and \citet{more_etal16} recently
presented strong evidence for the presence of assembly bias in massive
clusters; in particular, they find that clusters with a more
concentrated distribution of satellite galaxies are less strongly
clustered than their equal-mass counterparts whose satellite galaxies
are less centrally concentrated. To summarize, while there is strong
evidence for the presence of assembly bias on the scale of clusters,
there is not concensus yet as to whether assembly bias plays also a
role in less massive haloes.

Our work is important for several reasons. Our work is a re-analysis
of the SDSS DR7 data that overcomes shortcomings of previous
analyses. In particular, we use direct population of galaxies in a
cosmological simulation so that delicate issues present in analytic
modeling, such as scale-dependent halo bias, are treated exactly.  The
simulation we use is based on the latest Planck cosmological
parameters, updating previous work. Furthermore, many important
differences between this work and the previous analysis by
\citet{zehavi_etal11} result from the fact that the Monte Carlo Markov
<<<<<<< HEAD
Chains used by Zehavi \etal where too small and had therefore not
converged (Z. Zheng \& I. Zehavi, Private Communication).  Therefore,
=======
Chains used by Zehavi et al. were too small and had therefore not
converged (Z. Zheng \& I. Zehavi, private communication).  Therefore,
>>>>>>> 80c0751f
our analysis {\em supersedes previous analyses even in the case of
  standard halo occupation models}.

Furthermore, our work demonstrates explicitly that significant
assembly bias in $M_r$-selected samples from SDSS DR7 cannot be ruled
out based on a standard analysis of galaxy clustering only. In fact,
in agreement with \citet{lehmann_etal15}, we find that several samples
{\em favor galaxy assembly bias to a degree that is statistically
  significant}. As demonstrated by \citet{zentner_etal14}, this
conclusion could have important consequences for the interpretation of
both extant and forthcoming data.

Our paper is organized as follows. In Section~\ref{section:methods},
we discuss our implementation of halo occupation models and our
assumptions in our parameter inference analysis. We present results
for both standard halo occupation analysis and analysis in the context
of models with galaxy assembly bias in
Section~\ref{section:results}. We summarize our results and draw
conclusions in Section~\ref{section:conclusions}.

%---------------------------
\section{Methods}
\label{section:methods}
%---------------------------

%---------------------------
\subsection{Halotools Implementation of HOD Models}
\label{subsection:halotools}
%---------------------------

To generate predictions for galaxy clustering, we directly populate dark matter halos with mock galaxies using {\tt Halotools}. 
We explore halo occupation distribution models (HOD) models in this work 
\citep[e.g.][]{seljak00,ma_fry00,scoccimarro01a,berlind02}, though other 
techniques that can be used to interpret such data, such as the conditional luminosity function 
\citep[CLF, e.g.,][]{yang03,vdBosch13}, exist. In this section, we review the ``standard" HOD 
model used in the present work which assumes that there is no galaxy assembly bias. We refer to 
such a model as ``standard" because all HOD analyses of galaxy clustering to date have assumed no 
galaxy assembly bias. In the following section, we describe 
the Decorated HOD model described in \citet{hearin_etal16}. In both cases, we will only 
review the salient features of our methodology briefly; 
interested readers can always refer to {\tt halotools.readthedocs.io} and 
\citet{hearin_etal16} for further details. 

\subsubsection{Simulation}

All of our analyses are based on the Bolshioi-Planck simulation \citep{riebe_etal11}. 
Bolshoi-Planck was run with cosmological parameters based on \citet{planck13}, $\Omega_{\Lambda} = 0.693, \Omega_{\rm m} = 0.307, \Omega_{\rm b} = 0.048, h = 0.7, {\rm n_s}=0.96$ and $\sigma_8 = 0.82,$ within a cubic box 
$250$ ${\rm Mpc}/h$ on a side, requiring a particle mass of $m_{\rm p} = 1.35\times10^{8}M_{\odot}/h.$ 
Further information about the Bolshoi-Planck simulation is available at \url{https://www.cosmosim.org}. 

We use publicly available\footnote{\tt http://www.slac.stanford.edu/$\sim$behroozi/BPlanck\_Hlists} dark matter 
halo catalogs based on the {\tt ROCKSTAR} halo-finder \citep{behroozi_rockstar11} and {\tt CONSISTENT TREES} algorithm \citep{behroozi_trees13}. In particular, we use the {\tt halotools\_alpha\_version2} version of the $z=0$ snapshot 
of the {\tt `bolplanck'} catalog included with {\tt Halotools.} Halos in these catalogs are based on the virial radius 
density contrast given in \citet{bryan_norman98}. When populating this catalog with mock galaxies, we only use 
present-day host halos with a value of $M_{\rm peak}$ that exceeds $300$ particles. 


\subsubsection{Occupation statistics}

In standard HOD models, central galaxies and satellite galaxies are treated separately, so 
the model is specified by two probability distributions, one for each type of galaxy. 
The galaxy-halo connection is specified in terms of $P(\ncen|\mvir)$ and $P(\nsat|\mvir),$ 
the probability that a halo of mass $\mvir$ hosts $\ncen$ central and $\nsat$ satellite galaxies, 
respectively. $P(\ncen|\mvir)$ is typically a nearest-integer distribution, as a host halo has only 
either zero or one central galaxy. Consequently, the occupation statistics of central galaxies are 
specified by the first moment of $P(\ncen|\mvir)$, which we model as 
%
\begin{equation}
\label{eq:ncen}
\langle N_{\mathrm{cen}} \rangle(\mvir) =
        \frac{1}{2}\left( 1 +
        \mathrm{erf}\left( \frac{\log (\mvir) -
        \log (M_{\rm min})}{\sigma_{\log M}} \right) \right)
\end{equation}
%
For every host halo in the catalog we draw a random number from a uniform distribution $\mathcal{U}(0, 1);$ for a host halo of present-day virial mass $\mvir,$ a central galaxy is assigned to the halo if the associated random number is less than $\langle N_{\mathrm{cen}} \rangle(\mvir);$ halos with random values exceeding  $\langle N_{\mathrm{cen}} \rangle(\mvir)$ are left devoid of centrals. 
The parameter $\log (M_{\rm min})$ specifies the halo mass at which the halo has a 50\% probability of hosting a 
central galaxy, while the parameter $\sigma_{\log M}$ specifies the rate at which $\langle N_{\mathrm{cen}} \rangle (\mvir)$ 
transitions from zero to unity, with smaller values of $\sigma_{\log M}$ corresponding to a more rapid transition. 


We model the distribution $P(\nsat|\mvir)$ as a Poisson distribution with first moment given by a power law, 
%
\begin{equation}
\label{eq:nsat}
\langle N_{\rm sat}\rangle(\mvir) = \left( \frac{\mvir - M_0}{M_1} \right)^{\alpha}. 
\end{equation}
%
The parameter $M_0$ allows the power-law to be truncated more rapidly at low masses and we 
set $\langle N_{\rm sat}\rangle (\mvir) = 0$ for $\mvir < M_0$. 


The five parameters of the standard HOD models are varied in standard analyses are $\log (M_{\rm min})$, 
$\sigma_{\log M}$, $\alpha$, $\log (M_1)$, and $\log (M_0)$, though, as we show below, central galaxies usually 
outnumber satellite galaxies in by a factor of several, so $\log (M_{\rm min})$ and $\sigma_{\log M}$ usually 
vary along a narrow degeneracy that fixes the total galaxy number density to the observed value. There are 
many particular choices that can be made for the functional forms of $\langle N_{\rm cen}\rangle (\mvir)$ and 
$\langle N_{\rm sat}\rangle (\mvir)$. We have made choices that mimic the standard SDSS DR7 analysis of 
\citet{zehavi_etal11}, to expedite comparisons with their results.


\subsubsection{Galaxy profiles}

Central galaxies in the standard HOD models reside at the halo center, 
moving with the same velocity as the host halo peculiar velocity. We model 
the intra-halo spatial distribution of satellite galaxies to be located within $\rvir$ 
of the halo center, with a spherically symmetric NFW profile \citep{nfw97}. 
The concentration $c$ of each halo's satellite galaxy profile is taken to be 
the same as the concentration of the dark matter particles in the 
halo.\footnote{We set a maximum value of $c=25$ to the NFW concentration, 
because halos with very large values for the concentration tend to be poorly 
described by an NFW profile, for example due to a recent merger.}


We model the radial velocity distribution of satellite galaxies as a Gaussian with 
first moment equal to the host halo velocity and second moment equal to the 
solution to the isotropic Jeans equation for an NFW profile \citep{more09b}, 
\begin{equation}
\sigma^{2}_{r}(\tilde{r}|c) = V_{\rm vir}^{2}\frac{c^{2}\tilde{r}(1 + c\tilde{r})^{2}}{g(c)}\int_{c\tilde{r}}^{\infty}{\rm d}y\frac{g(y)}{y^{3}(1 + y)^{2}}, 
\end{equation}
where $\tilde{r} = r/\rvir,$ $g(x) = \rm{ln}(1+x) - x / (1+x),$ and $V_{\rm vir}^{2} = G\mvir/\rvir.$ 
We assume that velocities are isotropic, setting the peculiar velocities in each Cartesian direction 
according to random draws from the above radial velocity distribution. 

\subsubsection{Predictions for observables}

After populating a halo catalog with mock galaxies, we calculate the comoving number density of our mock galaxy sample as $n_{\rm g} = N_{\rm gal} / L_{\rm box}^3.$ We apply the distant-observer approximation and use the simulation z-axis as the line-of-sight direction, and the distance between points in the $xy$-plane to define the projected distance $\rp.$ We place mock galaxies into redshift-space by replacing each galaxy's $z$-coordinate with $z \rightarrow z + V_{\rm z}/H_0.$ We count pairs of points in each of our $\rp$ bins, rejecting pairs with $z-$distance exceeding $\pi_{\rm max}=60$ ${\rm Mpc/h.}$ We employ the \citet{landyszalay93} estimator to turn pair counts into a $\wprp$ prediction, as described in detail in {\tt halotools.readthedocs.io}. 

%---------------------------
\subsection{HOD with Assembly Bias: The Decorated HOD}
\label{subsection:decorated}
%---------------------------

<<<<<<< HEAD
In addition to the standard occupation statistics described in the
previous section, in this paper we also use the decorated HOD
formalism to connect galaxies to dark matter halos in a manner that
has simultaneous dependence on both $\mvir$ and halo
concentration. Briefly, we use Equations \ref{eq:ncen} and
\ref{eq:nsat} as our ``baseline" first occupation moments. At fixed
$\mvir,$ halos are divided into one of two categories, those of high-
and low-concentration, depending on whether the concentration of the
halo places it above or below the rank-order percentile $f_{\rm
  split},$ which we keep fixed to $f_{\rm split}=0.5$ throughout the
paper. High-concentration halos have a different first occupation
moment relative to low-concentration halos of the same mass,
$\langle\ngal|\mvir, c_{\rm high}\rangle \neq \langle\ngal|\mvir,
c_{\rm low}\rangle.$ The difference between the first moment of high-
and low-concentration halos is modulated by $\abias,$ the novel
parameter of the decorated HOD governing assembly bias. Values of
$\abias=\pm1$ correspond to the maximum strength of assembly bias
allowable by the constraint that the model preserves the marginalized
first moment, $\langle\ngal|\mvir\rangle;$ thus regardless of the
value of $\abias,$ in the decorated HOD the marginalized first moment
of centrals and satellites are unchanged from the baseline value
defined by Equations \ref{eq:ncen} and \ref{eq:nsat}. We refer the
reader to \citet{hearin_etal16} for further details about the
decorated HOD.
=======
In addition to the standard occupation statistics described in the previous section, 
in this paper we also use the decorated HOD formalism to connect galaxies t
o dark matter halos in a manner that has simultaneous dependence on both $\mvir$ and halo concentration. 
Briefly, we use Equations \ref{eq:ncen} and \ref{eq:nsat} as our ``baseline" first occupation moments. 
At fixed $\mvir,$ halos are divided into one of two categories, those of high- and low-concentration, 
depending on whether the concentration of the halo places it above or below the rank-order percentile 
$f_{\rm split},$ which we keep fixed to $f_{\rm split}=0.5$ throughout the paper for simplicity. 
High-concentration halos have a different first occupation moment relative to low-concentration 
halos of the same mass, $\langle\ngal|\mvir, c_{\rm high}\rangle \neq \langle\ngal|\mvir, c_{\rm low}\rangle.$ The difference between the first moment of high- and low-concentration halos is modulated by $\abias,$ the novel parameter of the decorated HOD governing assembly bias. Values of $\abias=\pm1$ correspond to the maximum strength of assembly bias allowable by the constraint that the model preserves the marginalized first moment, $\langle\ngal|\mvir\rangle;$ thus regardless of the value of $\abias,$ in the decorated HOD the marginalized first moment of centrals and satellites are {\em unchanged from the baseline value defined by Equations \ref{eq:ncen} and \ref{eq:nsat}}. 
Decorated HOD models all have the same HODs, when averaged over all halos at fixed mass, as standard HOD models. The only 
change in Decorated HOD models is whether or not an additional property also modulates halo occupation at fixed halo mass. A 
value of $\abias = 0$ indicates no galaxy assembly bias whatsoever. We refer the reader to \citet{hearin_etal16} for 
further details about the decorated HOD. 

In the present work, we fix our model to the simplest class of galaxy assembly bias models, though a recipe for 
generalizing to more complicated models can be found in \citet{hearin_etal16}. In particular, we split halos into 
two populations as specified in the previous paragraph. We then populate halos with satellite galaxies specified 
by an assembly bias parameter $-1 \le A_{\rm sat} \le 1$ and central galaxies with a distinct assembly bias 
parameter $-1 \le A_{\rm cen} \le 1$. These two additional parameters are varied in our analyses that include 
assembly bias, making the number of parameters that vary in these analyses seven. As we show below, 
these additional parameters are in many instances poorly constrained by clustering data of the quality of 
SDSS DR7 alone, so exploring more complex models of assembly bias does not yet seem justified.
>>>>>>> 80c0751f

%---------------------------
\subsection{Parameter Inference}
\label{subsection:mcmc}
%---------------------------

To infer parameters for the HOD and Decorated HOD models described in the previous subsections, 
we performed a Markov Chain Monte Carlo (MCMC) sampling of the posteriors using the 
affine-invariant ensemble sampler of \citet{goodman_weare10} as implemented in the 
{\tt emcee} software package \citep{foreman-mackey_etal13}. For most cases, we find that 
$\sim 3-10 \times 10^{6}$ samples are necessary in order for our chains to converge. 


%-------------------------------------------------------------------------------------------------------------------------------------------------
\begin{table}
\begin{center}
{\renewcommand{\arraystretch}{1.3}
\renewcommand{\tabcolsep}{0.2cm}
\begin{tabular}{l c}
\hline 
\hline
Parameter & Prior Interval\\ 
\hline
$\log (M_{\mathrm{min}})$ & [9.0,14.0] \\
$\sigma_{\log M}$ & [0.01,1.5] \\
$\log (M_0)$ & [9.0,14.0]\\
$\log (M_1)$ & [10.7,15.0]\\
$\alpha$ & [0.0,2.0]\\
$A_{\mathrm{cen}}$ & [-1.0,1.0]\\
$A_{\mathrm{sat}}$ & [-1.0,1.0]\\
\hline
\end{tabular}
\medskip
\caption{
Ranges for the priors used in the parameter inference. All prior distributions are uniform over the 
specified ranges.}
 }
 \label{table:priors}
 \end{center}
\end{table}
%--------------------------------------------------------------------------------------------------------------------------------


The most important detail of this analysis is the priors on the parameters. In all analyses 
discussed in this paper, we adopt priors that are uniform distributions over the intervals 
specified in Table~\ref{table:priors}. In the case of the assembly bias parameters 
$A_{\mathrm{cen}}$ and $A_{\mathrm{sat}}$, the priors represent physical 
boundaries. These parameters must satisfy $-1 \le A_{\mathrm{cen,sat}} \le 1$. 
Physical considerations require parameter $\sigma_{\log M} > 0$. All other 
priors have a negligible influence on the posterior aside from $\log M_0$. 
We find that $\log M_0$ is often very poorly constrained by clustering data.


%---------------------------
\section{Results}
\label{section:results}
%---------------------------

We have performed parameter inference analyses in order to infer the underlying HOD of 
galaxies from the projected galaxy two-point function $\wprp(\rp)$ as described in the preceding 
section. In this section, we describe the primary results of these analyses. Our marginalized 
one-dimensional parameter constraints are given in Table~\ref{table:parameters}.

%-------------------------
\subsection{Standard Analysis}
\label{subsection:standard}
%-------------------------

Prior to discussing our results using models that include assembly bias, we present 
results of standard HOD analyses that include no model for assembly bias. The results of 
the standard HOD analyses and all other analyses are shown in the form of marginalized 
constraints on individual parameters in Table~\ref{table:parameters}. We compare our parameter 
constraints to the standard HOD analysis performed by \citet{zehavi_etal11} in Table~\ref{table:parameters} 
as well. An example of the inferred posteriors for the HOD parameters is shown in Figure~\ref{fig:Mr20triangle}. 
The left-hand panels of Figure~\ref{fig:Mr19samples}, Figure~\ref{fig:Mr20samples}, and Figure~\ref{fig:Mr21samples} 
show the projected correlation function data along with predictions for $\wprp(\rp)$ from 50 randomly-selected 
models from the MCMC chains. Note that the significant covariance in the data makes it difficult to 
determine the quality of fit from visual inspection of these figures.


%--------------------------No AB Triangle Plot-----------------------------------------------------------------------------
\begin{figure*}
\begin{center}
\includegraphics[width=15.0cm]{Mr20_covar_triangle_1.pdf}
\caption{
Two-dimensional marginalized constraints on HOD parameters inferred from 
standard HOD fits to $\wprp(\rp)$ data for the $M_r<-20$ sample. The HOD parameter 
$\log (M_0)$ is extremely poorly constrained by the $\wprp(\rp)$ data and has been 
omitted. The inner contours contain $68\%$ of the posterior probability while the 
outer contours contain $95\%$ of the probability. The panels along the diagonal 
show the one-dimensional, marginalized posteriors on each of these parameters. 
The values above each panel on the diagonal show the 
median value for the parameter in our chains along with the 
16$^{\rm th}$ and 84$^{\rm th}$ percentiles. 
}
\label{fig:Mr20triangle}
\end{center}
\end{figure*}
%----------------------------------------------------------------------------------------------------------------------------------

The inferred parameters from our standard analyses differ in several ways from the \citet{zehavi_etal11} 
analysis. Firstly, in our re-analysis of the projected clustering data, we generally find all mass scales to 
be slightly higher than in the work of \citet{zehavi_etal11}. This difference is largely due to the slightly 
different cosmologies adopted in this work. The most important difference 
are in the values of $\Omega_{\rm M}$, and $\sigma_8$.  
\citet{zehavi_etal11} assumed $\Omega_{\rm M}=0.25$ and $\sigma_8=0.8$, 
whereas in the present work, we use the BolshoiP simulation in which $\Omega_{\rm M}=0.307$ and $\sigma_8=0.82$. 
Slightly larger mass scales are necessary in an analysis with higher $\Omega_{\rm M}$ and $\sigma_8$ in order 
to maintain galaxy number densities with larger halo number densities.

 
%-------------------------------------------------------------------------------------------------------------------------------------------------
\begin{table*}
{\renewcommand{\arraystretch}{1.3}
\renewcommand{\tabcolsep}{0.2cm}
\begin{tabular}{l l c c c c c c c}
\hline 
\hline
Sample $M_r$ &  Authors & $\log (M_{\rm min})$ & $\sigma_{\log M}$ & $ \log (M_1)$ & $\alpha$ & $A_{\rm cen}$ & $A_{\rm sat}$ & $\chi^2/\mathrm{DoF}$\\ 
\hline
$-21$ & Zehavi+11 & $12.78 \pm 0.10$ & $0.68 \pm 0.15$ & $13.80 \pm 0.03$ & $1.15 \pm 0.06$ & $--$ & $--$ & 3.1\\
$-21$ & Zentner+16 & $12.92^{+0.07}_{-0.11}$ & $0.74^{+0.09}_{-0.16}$ & $13.93^{+0.04}_{-0.05}$ & $1.23^{+0.10}_{-0.12}$ & $--$ & $--$ & 1.59\\
$-21$ & Zentner+16 & $12.83^{+0.11}_{-0.09}$ & $0.60^{+0.15}_{-0.17}$ & $13.93^{+0.05}_{-0.08}$ & $1.16^{+0.12}_{-0.14}$ & $0.29^{+0.44}_{-0.35}$ & $0.08^{+0.49}_{-0.36}$ & 1.34 \vspace*{5pt}\\
%
$-20.5$ & Zehavi+11 & $12.14 \pm 0.03$ & $0.17 \pm 0.15$ & $13.44 \pm 0.03$ & $1.15 \pm 0.03$ & $--$ & $--$ & 2.7\\
$-20.5$ & Zentner+16 & $12.25^{+0.07}_{-0.03}$ & $0.23^{+0.17}_{-0.15}$ & $13.59^{+0.02}_{-0.02}$ & $1.20^{+0.04}_{-0.04}$ & $--$ & $--$ & 1.90\\
$-20.5$ & Zentner+16 & $12.32^{+0.13}_{-0.08}$ & $0.45^{+0.21}_{-0.25}$ & $13.59^{+0.04}_{-0.04}$ & $1.14^{+0.05}_{-0.06}$ & $>0.08 (90\%)$ & $0.22^{+0.40}_{-0.31}$ & 1.40 \vspace*{5pt}\\
%
$-20$ & Zehavi+11 & $11.83 \pm 0.03$ & $0.25 \pm 0.11$ & $13.08 \pm 0.03$ & $1.00 \pm 0.05$ & $--$ & $--$ & 2.1\\
$-20$ & Zentner+16 & $11.95^{+0.11}_{-0.6}$ & $0.37^{+0.23}_{-0.21}$ & $13.28^{+0.03}_{-0.04}$ & $1.16^{+0.04}_{-0.04}$ & $--$ & $--$ & 2.19\\
$-20$ & Zentner+16 & $12.23^{+0.33}_{-0.21}$ & $0.84^{+0.37}_{-0.31}$ & $13.20^{+0.06}_{-0.08}$ & $1.05^{+0.06}_{-0.08}$ & $ >0.28 (99\%) $ & $0.01^{+0.32}_{-0.26}$ & 1.16 \vspace*{5pt}\\
%$-20^d$ & Zentner+16 & $11.91^{+0.10}_{-0.03}$ & $0.26^{+0.25}_{-0.17}$ & $13.34^{+0.04}_{-0.05}$ & $1.25^{+0.05}_{-0.06}$ & $--$ & $--$ & 0.70 \\
%$-20^d$ & Zentner+16 & $12.00^{+0.29}_{-0.12}$ & $0.51^{+0.42}_{-0.32}$ & $13.31^{+0.06}_{-0.09}$ & $1.17^{+0.08}_{-0.09}$ & $0.76^{+0.18}_{-0.43}$ & $0.11^{+0.37}_{-0.34}$ & 0.30\vspace*{3pt}\\
$-19.5$ & Zehavi+11 & $11.57 \pm 0.04$ & $0.17 \pm 0.13$ & $12.87 \pm 0.03$ & $0.99 \pm 0.04$ & $--$ & $--$ & 1.00 \\
$-19.5$ & Zentner+16 & $11.76^{+0.33}_{-0.11}$ & $0.51^{+0.51}_{-0.29}$ & $13.05^{+0.04}_{-0.08}$ & $1.12^{+0.04}_{-0.07}$ & $--$ & $--$ & 1.24\\
$-19.5$ & Zentner+16 & $11.80^{+0.36}_{-0.16}$ & $0.63^{+0.53}_{-0.37}$ & $13.04^{+0.09}_{-0.12}$ & $1.06^{+0.07}_{-0.10}$ & $>-0.01 (84\%)$ & $>-0.16 (84\%)$ & 0.69 \vspace*{5pt}\\
%
$-19$ & Zehavi+11 & $11.45 \pm 0.04$ & $0.19 \pm 0.13$ & $12.64 \pm 0.04$ & $1.02 \pm 0.02$ & $--$ & $--$ & 1.8 \\
$-19$ & Zentner+16 & $11.72^{+0.33}_{-0.19}$ & $0.69^{+0.52}_{-0.46}$ & $12.78^{+0.04}_{-0.04}$ & $1.03^{+0.04}_{-0.04}$ & $--$ & $--$ & 2.77\\
$-19$ & Zentner+16 & $11.62^{+0.33}_{-0.13}$ & $0.53^{+0.57}_{-0.35}$ & $12.83^{+0.06}_{-0.07}$ & $1.02^{+0.04}_{-0.04}$ & $0.35^{+0.45}_{-0.66}$ & $>0.02 (84\%)$ & 2.01\\
%$-19^d$ & Zentner+16 & $11.87^{+0.17}_{-0.27}$ & $1.10^{+0.30}_{-0.52}$ & $12.84^{+0.17}_{-0.23}$ & $1.11^{+0.15}_{-0.15}$ & $--$ & $--$ & 2.30 \\
%$-19^d$ & Zentner+16 & $11.75^{+0.24}_{-0.27}$ & $0.94^{+0.41}_{-0.55}$ & $12.99^{+0.14}_{-0.18}$ & $1.17^{+0.14}_{-0.14}$ & $-0.17^{+0.50}_{-0.47}$ & $$ & 1.70\\
\hline
\end{tabular}
\medskip
\caption{
Results of standard HOD fits to SDSS DR7 $w_{\rm p}(r_{\rm p})$ as well as 
fits using a parameterized model of assembly bias. 
Assembly bias is quantified by the parameters $A_{\rm cen}$ ($A_{\rm sat}$) for central (satellite) galaxies. The secondary 
property that we assume to determine the galaxy HOD is halo concentration. $A_{\rm cen,sat}=0$ means that there is no 
assembly bias while $A_{\rm cen,sat}=1$ ($A_{\rm cen,sat}=-1$) means that galaxy abundance is maximally 
correlated (anticorrelated) with halo concentration at fixed $\mvir.$ Thus the $A_{\rm cen,sat}$ parameters span the range $[-1, 1].$ 
If the constraints on $A_{\rm cen}$ and $A_{\rm sat}$ are unspecified in the table, then the model used to interpret the data 
does not include assembly bias. In our analyses, quoted parameter values with errors correspond to the median 
value of the parameter and the 16$^{\rm th}$ and 84$^{\rm th}$ percentiles. In cases for which the posterior 
is monotonic within the physical parameter space, we show one-sided percentiles.
}
}
 \label{table:parameters}
\end{table*}
%---------------------------------------------------------------------------------------------------------------------------------


%----------------------------------------------------------------------------------------------------------------------------------
\begin{figure*}
\begin{center}
\includegraphics[width=8.3cm]{Mr19samples.pdf}
\includegraphics[width=8.3cm]{Mr19ABsamples.pdf}
\caption{
{\bf Left:} The $M_r<-19$ threshold sample projected correlation function with diagonal elements of 
covariance (points with errorbars). The grey lines are 25 randomly-selected HOD models that yield 
$\Delta \chi^2 <1$ compared to the best-fitting model. {\bf Right:} Same as the left panel but using a 
fit to a Decorated HOD model that contain parameters to describe the strength of assembly bias.
}
\label{fig:Mr19samples}
\end{center}
\end{figure*}
%---------------------------------------------------------------------------------------------------------------------------------


%---------------------------------------------------------------------------------------------------------------------------------
\begin{figure*}
\begin{center}
\includegraphics[width=8.3cm]{Mr20samples.pdf}
\includegraphics[width=8.3cm]{Mr20ABsamples.pdf}
\caption{
The same as Figure~\ref{fig:Mr19samples}, but for the $M_r<-20$ threshold sample.
}
\label{fig:Mr20samples}
\end{center}
\end{figure*}
%---------------------------------------------------------------------------------------------------------------------------------


%---------------------------------------------------------------------------------------------------------------------------------
\begin{figure*}
\begin{center}
\includegraphics[width=8.3cm]{Mr21samples.pdf}
\includegraphics[width=8.3cm]{Mr21ABsamples.pdf}
\caption{
The same as Figure~\ref{fig:Mr19samples}, but for the $M_r<-21$ threshold sample.
}
\label{fig:Mr21samples}
\end{center}
\end{figure*}
%---------------------------------------------------------------------------------------------------------------------------------


A second noteworthy difference between the present work and that of
\citet{zehavi_etal11} is that we find many parameters to be notably
more poorly constrained. At the lower luminosity thresholds, for
example, we constrain $\log (M_{\rm min})$ and $\sigma_{\log M}$ with
several times lower precision than \citet{zehavi_etal11}. We do not
show our constraints on $\log (M_0)$ as they are very poor, with
1-sigma constraints $\gta 1$~dex for all samples. In several cases,
the constraint on $\log (M_0)$ is determined by the prior given in
Table~\ref{table:priors}. This is in stark contrast to several of the
results of \citet{zehavi_etal11}. For example, for the threshold
sample with $M_r < -19.5$ ($M_r < -20.5$), \citet{zehavi_etal11} quote
$\log (M_0) = 12.23 \pm 0.17$ ($12.35 \pm 0.24$), whereas we infer
$\log (M_0) = 11.38^{+0.95}_{-1.57}$
($11.19^{+0.89}_{-1.39}$). Examining the form of Eq.~(\ref{eq:nsat}),
it is sensible that the parameter $\log (M_0)$ should be unconstrained
at the lower end, because the value of $M_0$ does not alter the
predicted satellite number once $M_0 \ll M_1$. Therefore, it seems
likely that the tighter constraints quoted by \citet{zehavi_etal11}
must be an error.

<<<<<<< HEAD
We have confirmed with a subset of the authors of \citet{zehavi_etal11} 
=======
Additionally, we have confirmed with a subset of the authors of \citet{zehavi_etal11} 
>>>>>>> 80c0751f
that the number of MCMC samples they included in their analysis was 
insufficient in a number of cases and that this can lead to a significant underestimation of the uncertainties 
on the inferred parameters, especially $\log (M_{\rm min})$ and $\sigma_{\log M}$ 
(Z. Zheng \& I. Zehavi, private communication). The analysis of \citet{zehavi_etal11} 
used $10^4$ samples, whereas we find several $\times 10^6$ samples are often necessary for convergence. 
Additionally, we have recreated qualitatively similar behavior by considering only small subsets of our 
full MCMC chains. Consequently, insufficient sampling of the posterior seems to be the likely resolution 
of the discrepancies between our work and that of \citet{zehavi_etal11}.

Two degeneracies are manifest in Fig.~\ref{fig:Mr20triangle} that are common to all of our 
analyses. The parameters $\log (M_1)$ and $\alpha$ are degenerate with each other and positively 
correlated. The parameter $M_1$ is the mass scale at which a halo has one satellite on 
average, and $\alpha$ is the power-law index describing the dependence of average satellite 
number on halo mass. Increasing $M_1$ {\em decreases} the number of satellites in massive halos 
by increasing the mass scale where the power law abundance becomes operative. An increase in $\alpha$ can partly 
compensate for an increase in $M_1$ by increasing the rate at which average satellite number 
grows with halo mass. 

As is evident in Figure~\ref{fig:Mr20triangle}, $\log (M_{\rm min})$ and $\sigma_{\log M}$ 
share a relatively narrow degeneracy as well. This degeneracy is largely induced by the 
measured number density of the sample. Increasing $\log (M_{\rm min})$ decreases galaxy 
number density, but this can be compensated by an increase in $\sigma_{\log M}$, which 
places galaxies in a fraction of the considerably more numerous halos with masses less 
than $M_{\rm min}$. The consequence is that $\log (M_{\rm min})$ and $\sigma_{\log M}$ are 
degenerate with each other such that most of the posterior probability lies in a narrow band 
along which $\log (M_{\rm min})$ and $\sigma_{\log M}$ are positively correlated, as shown in 
Fig.~\ref{fig:Mr20triangle}. In the following plots, we suppress the parameter $\sigma_{\log M}$,  
in order to increase the clarity of the plots, because the viable range of $\sigma_{\log M}$ is 
determined by this simple degeneracy with $\log (M_{\rm min})$. 

The results of this subsection demonstrate that we achieve reasonable fits to projected galaxy clustering 
data using direct HOD population of a high-resolution numerical simulation of structure formation. These results 
also update and supersede existing constraints in the literature in at least three respects. First, we work within the 
best-fit Planck cosmology. Second, we perform our parameter inference analysis using direct population of halos 
identified in a numerical simulation of cosmological structure formation (BolshioP). This greatly mitigates modeling 
uncertainties associated with nonlinear density field evolution, scale-dependent halo bias, halo exclusion, 
or other effects that have been difficult to incorporate into analytical halo models with high precision. Third, 
we have explored the posteriors of the parameters with significantly more samples (roughly two orders of magnitude), 
thereby mitigating errors on inferred parameters and their errors induced by insufficient sampling of the 
posterior.

%-------------------------
\subsection{Analysis with Decorated HOD}
\label{subsection:ab}
%-------------------------

We turn now to a discussion of our parameter inference analysis of projected galaxy clustering 
in Decorated HOD models that include a treatment of galaxy assembly bias. In this work, 
we consider only the simplest model of galaxy assembly bias, introducing only two new 
parameters, $A_{\rm cen}$ and $A_{\rm sat}$, that describe the strength of central galaxy 
and satellite galaxy assembly bias respectively. These parameters are limited to values 
of $-1 \le A_{\rm cen,sat} \le 1$, and $A_{\rm cen,sat}=0$ when there is no galaxy assembly bias. 
In this work, we use halo concentration as our secondary halo property, so $A_{\rm cen,sat}=1$ 
($A_{\rm cen,sat}=-1$) means that the mean number of galaxies per halo is maximally 
correlated (anti-correlated) with halo concentration. The model and its implementation 
in {\tt halotools} is discussed further in Section~\ref{subsection:decorated} above and 
in \citet{hearin_etal16}.

Examples of our fits are given in the right-hand panels of Figure~\ref{fig:Mr19samples}, 
Figure~\ref{fig:Mr20samples}, and Figure~\ref{fig:Mr21samples}. The general trend that 
can be gleaned from these figures is that introducing assembly bias improves the ability 
of the predicted two-point functions to match the measured two-point functions across the 
transition form the one-halo (highly nonlinear) to two-halo (nearly linear) regimes near $\rp \sim 2\, h^{-1}{\mathrm{Mpc}}$. 
This is most apparent for the $M_r < -20$ threshold sample shown in Fig.~\ref{fig:Mr20samples}. 
Visually, these differences appear to be small; however, Table~\ref{table:parameters} shows that 
they are statistically important.

The one-dimensional marginalized constraints on all parameters from these analyses 
are given in the lowest row of each luminosity threshold grouping in Table~\ref{table:parameters}. 
In cases where the posterior on a parameter is monotonic within the physical parameter 
range, we quote an upper or lower limit on the parameter. One- and two-dimensional 
visualizations of the posteriors from our analysis are shown in Figure~\ref{fig:Mr19ABtriangle}, 
Figure~\ref{fig:Mr20ABtriangle}, and Figure~\ref{fig:Mr21ABtriangle}. 


%------------------------------------------------------------------------------------------------
\begin{figure*}
\begin{center}
\includegraphics[width=15.0cm]{Mr19ABTri.pdf}
\caption{ Two-dimensional marginalized constraints on decorated HOD
  parameters inferred from fits to $\wprp(\rp)$ data for the $M_r<-19$
  sample. The contours and histograms along the diagonal panels are as
  in Fig.~\ref{fig:Mr20triangle}. The decorated HOD models include a
  two-parameter model for assembly bias. The HOD parameter $\log
  (M_0)$ is extremely poorly constrained by the data and has been
  suppressed for clarity. Likewise, as in Fig.~\ref{fig:Mr20triangle},
  $\sigma_{\log M}$ and $\log (M_{\rm min})$ share a narrow
  degeneracy, so we have suppressed $\sigma_{\log M}$ in order to make
  constraints on other parameters more easily visible.  }
\label{fig:Mr19ABtriangle}
\end{center}
\end{figure*}
%----------------------------------------------------------------------------------------------


%---------------------------------------------------------------------------------------------------
\begin{figure*}
\begin{center}
\includegraphics[width=15.0cm]{Mr20ABTri.pdf}
\caption{
The same as Figure~\ref{fig:Mr19ABtriangle}, but for the $M_r<-20$ sample.
}
\label{fig:Mr20ABtriangle}
\end{center}
\end{figure*}
%---------------------------------------------------------------------------------------------------

%=-------------------------------------------------------------------------------------------------
\begin{figure*}
\begin{center}
\includegraphics[width=15.0cm]{Mr21ABTri.pdf}
\caption{
The same as Figure~\ref{fig:Mr19ABtriangle}, but for the $M_r<-21$ sample.
}
\label{fig:Mr21ABtriangle}
\end{center}
\end{figure*}
%----------------------------------------------------------------------------------------------------


Table~\ref{table:parameters} and Figures~\ref{fig:Mr19ABtriangle}-\ref{fig:Mr21triangle} 
all make several simple, generic points. Introducing additional parameter 
freedom associated with galaxy assembly bias generally increases the viable parameter 
space, even for the subset of standard HOD parameters. Constraints on the 
standard HOD parameters are generally less restrictive. This is exactly what is 
expected from the introduction of additional parameter freedom. 


Focusing attention on the parameters describing galaxy assembly bias, it is 
evident that these parameters are often quite poorly constrained by galaxy 
clustering data. This is important as it implies that galaxy clustering of the precision 
of SDSS DR7 measurements cannot rule out, or strongly restrict galaxy assembly 
bias in many cases. Nonetheless, it is apparent that the presence of assembly bias 
can alter the inferred HOD, or more generally, the inferred relationship between 
galaxies and halo mass. This is most evident for the $M_r < -20$ threshold sample, 
for which there are significant differences in the inferred values of all baseline HOD 
parameters between models with and without galaxy assembly bias. Other threshold 
samples exhibit significant changes particularly for $\alpha$, and to a lesser degree 
for $\log (M_{\rm min})$ and $\sigma_{\log M}$. 


Beyond those generic conclusions, a few specific cases are worthy of further examination. 
Consider the $M_r < -20$ sample. The inferred value of $A_{\rm cen} > 0.28$ at 99\% 
confidence. In this case the data strongly prefer $A_{\rm cen} > 0$ and thus strongly prefer 
galaxies to reside in halos of larger concentration at fixed halo mass. This particular threshold 
sample is the most significant outlier in this regard. Nevertheless, there are hints of assembly 
bias in other samples. Satellite galaxies show a marginal preference for occupying halos of 
higher concentration in the $M_r < -19$ threshold sample. The $M_r < -19$ sample exhibits 
weak preference for a positive correlation of galaxy occupation with halo concentration at fixed 
mass for both satellite galaxies and central galaxies. Continuing upward with luminosity, 
the $M_r < -20.5$ sample exhibits a significant preference for central galaxy assembly bias. 
Lastly, there is no preference for either central galaxy or satellite galaxy assembly bias 
for the $M_r < -21$ threshold sample, for which both $A_{\mathrm{cen}}$ and $A_{\mathrm{sat}}$ 
are consistent with zero will within 1$\sigma$. These data suggest that assembly bias 
may be present in the real universe.


%-------------------------------------------------------------------------------------------------------------------------------------------------
\begin{table}
\begin{center}
{\renewcommand{\arraystretch}{1.3}
\renewcommand{\tabcolsep}{0.2cm}
\begin{tabular}{c c}
\hline 
\hline
$M_r$ Threshold & $\Delta \mathrm{BIC}$ \\ 
\hline
-21 & -0.54 \\
-20.5 & 1.33 \\
-20 & 4.56\\
-19.5 & 0.26\\
-19 & 4.37\\
\hline
\end{tabular}
\medskip
\caption{
Change to the Bayesian Information Criterion, $\Delta \mathrm{BIC}$, 
after introducing additional parametric freedom to accommodate galaxy 
assembly bias. Sign convention is such that positive values favor models including 
assembly bias, negative values favor standard HOD models with no assembly bias parameters. Changes in 
the Bayesian Information Criterion $\vert \Delta \mathrm{BIC}\vert \ge 5$ strongly favor one model 
over another.
}
 }
 \label{table:priors}
 \end{center}
\end{table}
%--------------------------------------------------------------------------------------------------------------------------------

%------------------------------------------------
\section{Conclusions}
\label{section:conclusions}
%------------------------------------------------

We have re-analyzed the SDSS DR7 measurements of projected galaxy clustering,  $\wprp,$ and number density, $n_{\rm g},$ originally published in \citet{zehavi_etal11}. Our work is especially novel in that we provide the first quantitative constraints on assembly bias derived from the Decorated HOD, an extension to the traditional HOD introduced in \citet{hearin_etal16} developed for exactly this purpose. 
We enumerate our most important conclusions below. 
\ben
\item It is not possible to rule out galaxy assembly bias using SDSS DR7 measurements of $\wprp$ and $n_{\rm g}.$
\item Decorated HOD fits to $\wprp$ and $n_{\rm g}$ favor significant levels of assembly bias, particularly in the lower luminosity thresholds we study. Both the $\magr<-20, -20.5$ samples prefer relatively strong central galaxy assembly bias, while at lower luminosities, the $\magr<-19$ sample favors satellite assembly bias. 
\item Galaxy assembly bias generally weakens for brighter galaxy samples: Decorated HOD fits to the $\magr<-21$ sample are consistent with both $\abias^{\rm cens}=0$ and $\abias^{\rm sats}=0.$ This consistent with the well-established result that {\em halo assembly bias} weakens with increasing halo mass over the dynamic range relevant to these galaxy samples \citep[see, e.g., Figure 8 of][and references therein]{hearin_etal16}. 
\item Our posteriors and best-fit parameters summarized in Table \ref{table:parameters} supersede the values published in \citet{zehavi_etal11}, as direct-mock-population together with the Decorated HOD allows us to account for highly significant systematics that have heretofore been neglected from all HOD fits to SDSS data. We note that our findings update the original \citet{zehavi_etal11} results {\em even for our fits in which assembly bias has been fixed to zero}, since the original results derive from unconverged MCMC chains that do not sufficiently sample the HOD model posteriors. 
\een
We conclude by noting that since $\wprp$ and $n_{\rm g}$ are already very well-measured in DR7, it is likely that further improvements on assembly bias constraints at low-redshift will require additional observational measurements, e.g., galaxy--galaxy lensing, group statistics, etc.

%------------------------------------------------
\section{Acknowledgements}
\label{section:acknowledgements}
%------------------------------------------------

The authors gratefully acknowledge the Gauss Centre for Supercomputing
e.V. (www.gauss-centre.eu) and the Partnership for Advanced
Supercomputing in Europe (PRACE, www.prace-ri.eu) for funding the
MultiDark simulation project by providing computing time on the GCS
Supercomputer SuperMUC at Leibniz Supercomputing Centre (LRZ,
www.lrz.de). The Bolshoi simulations have been performed within the
Bolshoi project of the University of California High-Performance
AstroComputing Center (UC-HiPACC) and were run at the NASA Ames
Research Center. FvdB is supported by the US National Science
Foundation through grant AST 1516962. {\bf AZ; add yours as well.}



%------------------------------------------------
\bibliography{ms.bib}

%------------------------------------------------
\end{document}
%------------------------------------------------<|MERGE_RESOLUTION|>--- conflicted
+++ resolved
@@ -20,7 +20,7 @@
 
 
 \newcommand{\mvir}{M_{\rm vir}}
-\newcommand{\vmax}{v_{\rm max}}
+\newcommand{\vmax}{V_{\rm max}}
 \newcommand{\rvir}{R_{\rm vir}}
 \newcommand{\ncen}{N_{\rm cen}}
 \newcommand{\nsat}{N_{\rm sat}}
@@ -104,7 +104,27 @@
 % -cannot rule out assembly bias using galaxy clustering.
 % -some samples favor assembly bias.
 \begin{abstract}
-We constrain the newly-introduced Decorated HOD model using SDSS DR7 measurements of projected galaxy clustering, $\wprp,$ and number density, $n_{\rm d},$ made from r-band luminosity-threshold samples. The Decorated HOD is a model for the galaxy--halo connection that augments the traditional Halo Occupation Distribution (HOD) by allowing for the possibility of {\em assembly bias}: galaxy luminosity may be correlated with dark matter halo properties besides virial mass $\mvir$ alone. We demonstrate that it is not possible to rule out assembly bias using DR7 measurements of $\wprp$ and $n_{\rm d}.$ Moreover, galaxy samples $\magr<-20, -20.5$ favor strong levels of central galaxy assembly bias: high-concentration halos are more likely to host a central galaxy relative to low-concentration halos of the same $\mvir.$ We rule out zero assembly bias with high significance for these samples. Satellite assembly bias only becomes significant for the faintest sample we study, $\magr<-19.$ We find no evidence for assembly bias in the $\magr<-21$ sample. Because the Decorated HOD subsumes the traditional HOD, and additionally because of errors made in the original analysis of these samples, our results differ from and supersede existing HOD constraints from low-redshift clustering measurements. 
+  We constrain the newly-introduced Decorated HOD model using SDSS DR7
+  measurements of projected galaxy clustering, $\wprp,$ and number
+  density, $n_{\rm d},$ made from r-band luminosity-threshold
+  samples. The Decorated HOD is a model for the galaxy--halo
+  connection that augments the traditional Halo Occupation
+  Distribution (HOD) by allowing for the possibility of {\em assembly
+    bias}: galaxy luminosity may be correlated with dark matter halo
+  properties besides virial mass $\mvir$ alone. We demonstrate that it
+  is not possible to rule out assembly bias using DR7 measurements of
+  $\wprp$ and $n_{\rm d}.$ Moreover, galaxy samples $\magr<-20, -20.5$
+  favor strong levels of central galaxy assembly bias:
+  high-concentration halos are more likely to host a central galaxy
+  relative to low-concentration halos of the same $\mvir.$ We rule out
+  zero assembly bias with high significance for these
+  samples. Satellite assembly bias only becomes significant for the
+  faintest sample we study, $\magr<-19.$ We find no evidence for
+  assembly bias in the $\magr<-21$ sample. Because the Decorated HOD
+  subsumes the traditional HOD, and additionally because of errors
+  made in the original analysis of these samples, our results differ
+  from and supersede existing HOD constraints from low-redshift
+  clustering measurements.
 \end{abstract} 
 
 %---------------------------
@@ -141,9 +161,9 @@
 
 The ultimate goal of halo occupation modeling is to characterize the
 galaxy-dark matter connection by constraining the probability
-distribution $P(X_{\rm g}|Y_{\rm h})$. Here $X_{\rm g} = {x_1, x_2,
-  ...x_n}$ is a set of $n$ galaxy properties, and $Y_{\rm h} = {y_1,
-  y_2,...,y_m}$ a set of $m$ halo properties. Accurate knowledge of
+distribution $P(X_{\rm g}|Y_{\rm h})$. Here $X_{\rm g} = \{x_1, x_2,
+  ...x_n\}$ is a set of $n$ galaxy properties, and $Y_{\rm h} = \{y_1,
+  y_2,...,y_m\}$ a set of $m$ halo properties. Accurate knowledge of
 this probability distribution yields invaluable insight regarding the
 processes of galaxy formation, and allows one to make accurate
 predictions for the clustering of galaxies as function of any property
@@ -170,7 +190,7 @@
 These issues are trivially avoided by directly populating dark matter
 haloes in numerical simulations with galaxies. This can be done using
 either a parameterized model for the halo occupation statistics
-\citep[e.g.,][]{Yang_etal04,moster10;behroozi10,behroozi13} or by
+\citep[e.g.,][]{Yang_etal04,moster10,behroozi10,behroozi13} or by
 rank-order matching galaxy properties (i.e., luminosity or stellar
 mass) to halo properties (i.e., halo mass). The latter method is known
 as subhalo abundance matching (SHAM).  Although many SHAM studies use
@@ -184,7 +204,7 @@
 Since, at fixed halo mass, $\vmax$ is correlated with halo
 concentration, and thus with halo assembly time, the resulting
 occupation models have assembly bias build in
-\citep[see][]{Zentner_etal14}; i.e., at fixed halo mass, galaxy
+\citep[see][]{zentner_etal14}; i.e., at fixed halo mass, galaxy
 properties will be correlated with halo assembly
 time. \citet{lehmann_etal15} took this one step further, and explored
 SHAM models in which the halo property varies between $M$ and $\vmax$
@@ -226,13 +246,8 @@
 parameters, updating previous work. Furthermore, many important
 differences between this work and the previous analysis by
 \citet{zehavi_etal11} result from the fact that the Monte Carlo Markov
-<<<<<<< HEAD
-Chains used by Zehavi \etal where too small and had therefore not
-converged (Z. Zheng \& I. Zehavi, Private Communication).  Therefore,
-=======
 Chains used by Zehavi et al. were too small and had therefore not
 converged (Z. Zheng \& I. Zehavi, private communication).  Therefore,
->>>>>>> 80c0751f
 our analysis {\em supersedes previous analyses even in the case of
   standard halo occupation models}.
 
@@ -336,85 +351,93 @@
 
 \subsubsection{Galaxy profiles}
 
-Central galaxies in the standard HOD models reside at the halo center, 
-moving with the same velocity as the host halo peculiar velocity. We model 
-the intra-halo spatial distribution of satellite galaxies to be located within $\rvir$ 
-of the halo center, with a spherically symmetric NFW profile \citep{nfw97}. 
-The concentration $c$ of each halo's satellite galaxy profile is taken to be 
-the same as the concentration of the dark matter particles in the 
-halo.\footnote{We set a maximum value of $c=25$ to the NFW concentration, 
-because halos with very large values for the concentration tend to be poorly 
-described by an NFW profile, for example due to a recent merger.}
-
-
-We model the radial velocity distribution of satellite galaxies as a Gaussian with 
-first moment equal to the host halo velocity and second moment equal to the 
-solution to the isotropic Jeans equation for an NFW profile \citep{more09b}, 
+Central galaxies in the standard HOD models reside at the halo center,
+moving with the same velocity as the host halo peculiar velocity. We
+model the intra-halo spatial distribution of satellite galaxies to be
+located within $\rvir$ of the halo center, with a spherically
+symmetric NFW profile \citep{nfw97}.  The concentration $c$ of each
+halo's satellite galaxy profile is taken to be the same as the
+concentration of the dark matter particles in the halo.\footnote{We
+  set a maximum value of $c=25$ to the NFW concentration, because
+  halos with very large values for the concentration tend to be poorly
+  described by an NFW profile, for example due to a recent merger.}
+
+
+We model the radial velocity distribution of satellite galaxies as a
+Gaussian with first moment equal to the host halo velocity and second
+moment equal to the solution to the isotropic Jeans equation for an
+NFW profile \citep{more09b},
 \begin{equation}
 \sigma^{2}_{r}(\tilde{r}|c) = V_{\rm vir}^{2}\frac{c^{2}\tilde{r}(1 + c\tilde{r})^{2}}{g(c)}\int_{c\tilde{r}}^{\infty}{\rm d}y\frac{g(y)}{y^{3}(1 + y)^{2}}, 
 \end{equation}
-where $\tilde{r} = r/\rvir,$ $g(x) = \rm{ln}(1+x) - x / (1+x),$ and $V_{\rm vir}^{2} = G\mvir/\rvir.$ 
-We assume that velocities are isotropic, setting the peculiar velocities in each Cartesian direction 
-according to random draws from the above radial velocity distribution. 
+where $\tilde{r} = r/\rvir,$ $g(x) = \rm{ln}(1+x) - x / (1+x),$ and
+$V_{\rm vir}^{2} = G\mvir/\rvir.$ We assume that velocities are
+isotropic, setting the peculiar velocities in each Cartesian direction
+according to random draws from the above radial velocity distribution.
 
 \subsubsection{Predictions for observables}
 
-After populating a halo catalog with mock galaxies, we calculate the comoving number density of our mock galaxy sample as $n_{\rm g} = N_{\rm gal} / L_{\rm box}^3.$ We apply the distant-observer approximation and use the simulation z-axis as the line-of-sight direction, and the distance between points in the $xy$-plane to define the projected distance $\rp.$ We place mock galaxies into redshift-space by replacing each galaxy's $z$-coordinate with $z \rightarrow z + V_{\rm z}/H_0.$ We count pairs of points in each of our $\rp$ bins, rejecting pairs with $z-$distance exceeding $\pi_{\rm max}=60$ ${\rm Mpc/h.}$ We employ the \citet{landyszalay93} estimator to turn pair counts into a $\wprp$ prediction, as described in detail in {\tt halotools.readthedocs.io}. 
+After populating a halo catalog with mock galaxies, we calculate the
+comoving number density of our mock galaxy sample as $n_{\rm g} =
+N_{\rm gal} / L_{\rm box}^3.$ We apply the distant-observer
+approximation and use the simulation z-axis as the line-of-sight
+direction, and the distance between points in the $xy$-plane to define
+the projected distance $\rp.$ We place mock galaxies into
+redshift-space by replacing each galaxy's $z$-coordinate with $z
+\rightarrow z + V_{\rm z}/H_0.$ We count pairs of points in each of
+our $\rp$ bins, rejecting pairs with $z-$distance exceeding $\pi_{\rm
+  max}=60$ ${\rm Mpc/h.}$ We employ the \citet{landyszalay93}
+estimator to turn pair counts into a $\wprp$ prediction, as described
+in detail in {\tt halotools.readthedocs.io}.
 
 %---------------------------
 \subsection{HOD with Assembly Bias: The Decorated HOD}
 \label{subsection:decorated}
 %---------------------------
 
-<<<<<<< HEAD
 In addition to the standard occupation statistics described in the
 previous section, in this paper we also use the decorated HOD
-formalism to connect galaxies to dark matter halos in a manner that
-has simultaneous dependence on both $\mvir$ and halo
-concentration. Briefly, we use Equations \ref{eq:ncen} and
-\ref{eq:nsat} as our ``baseline" first occupation moments. At fixed
-$\mvir,$ halos are divided into one of two categories, those of high-
-and low-concentration, depending on whether the concentration of the
-halo places it above or below the rank-order percentile $f_{\rm
-  split},$ which we keep fixed to $f_{\rm split}=0.5$ throughout the
-paper. High-concentration halos have a different first occupation
-moment relative to low-concentration halos of the same mass,
-$\langle\ngal|\mvir, c_{\rm high}\rangle \neq \langle\ngal|\mvir,
-c_{\rm low}\rangle.$ The difference between the first moment of high-
-and low-concentration halos is modulated by $\abias,$ the novel
-parameter of the decorated HOD governing assembly bias. Values of
-$\abias=\pm1$ correspond to the maximum strength of assembly bias
-allowable by the constraint that the model preserves the marginalized
-first moment, $\langle\ngal|\mvir\rangle;$ thus regardless of the
-value of $\abias,$ in the decorated HOD the marginalized first moment
-of centrals and satellites are unchanged from the baseline value
-defined by Equations \ref{eq:ncen} and \ref{eq:nsat}. We refer the
-reader to \citet{hearin_etal16} for further details about the
-decorated HOD.
-=======
-In addition to the standard occupation statistics described in the previous section, 
-in this paper we also use the decorated HOD formalism to connect galaxies t
-o dark matter halos in a manner that has simultaneous dependence on both $\mvir$ and halo concentration. 
-Briefly, we use Equations \ref{eq:ncen} and \ref{eq:nsat} as our ``baseline" first occupation moments. 
-At fixed $\mvir,$ halos are divided into one of two categories, those of high- and low-concentration, 
-depending on whether the concentration of the halo places it above or below the rank-order percentile 
-$f_{\rm split},$ which we keep fixed to $f_{\rm split}=0.5$ throughout the paper for simplicity. 
-High-concentration halos have a different first occupation moment relative to low-concentration 
-halos of the same mass, $\langle\ngal|\mvir, c_{\rm high}\rangle \neq \langle\ngal|\mvir, c_{\rm low}\rangle.$ The difference between the first moment of high- and low-concentration halos is modulated by $\abias,$ the novel parameter of the decorated HOD governing assembly bias. Values of $\abias=\pm1$ correspond to the maximum strength of assembly bias allowable by the constraint that the model preserves the marginalized first moment, $\langle\ngal|\mvir\rangle;$ thus regardless of the value of $\abias,$ in the decorated HOD the marginalized first moment of centrals and satellites are {\em unchanged from the baseline value defined by Equations \ref{eq:ncen} and \ref{eq:nsat}}. 
-Decorated HOD models all have the same HODs, when averaged over all halos at fixed mass, as standard HOD models. The only 
-change in Decorated HOD models is whether or not an additional property also modulates halo occupation at fixed halo mass. A 
-value of $\abias = 0$ indicates no galaxy assembly bias whatsoever. We refer the reader to \citet{hearin_etal16} for 
-further details about the decorated HOD. 
-
-In the present work, we fix our model to the simplest class of galaxy assembly bias models, though a recipe for 
-generalizing to more complicated models can be found in \citet{hearin_etal16}. In particular, we split halos into 
-two populations as specified in the previous paragraph. We then populate halos with satellite galaxies specified 
-by an assembly bias parameter $-1 \le A_{\rm sat} \le 1$ and central galaxies with a distinct assembly bias 
-parameter $-1 \le A_{\rm cen} \le 1$. These two additional parameters are varied in our analyses that include 
-assembly bias, making the number of parameters that vary in these analyses seven. As we show below, 
-these additional parameters are in many instances poorly constrained by clustering data of the quality of 
-SDSS DR7 alone, so exploring more complex models of assembly bias does not yet seem justified.
->>>>>>> 80c0751f
+formalism to connect galaxies t o dark matter halos in a manner that
+has simultaneous dependence on both $\mvir$ and halo concentration.
+Briefly, we use Equations \ref{eq:ncen} and \ref{eq:nsat} as our
+``baseline" first occupation moments.  At fixed $\mvir,$ halos are
+divided into one of two categories, those of high- and
+low-concentration, depending on whether the concentration of the halo
+places it above or below the rank-order percentile $f_{\rm split},$
+which we keep fixed to $f_{\rm split}=0.5$ throughout the paper for
+simplicity.  High-concentration halos have a different first
+occupation moment relative to low-concentration halos of the same
+mass, $\langle\ngal|\mvir, c_{\rm high}\rangle \neq
+\langle\ngal|\mvir, c_{\rm low}\rangle.$ The difference between the
+first moment of high- and low-concentration halos is modulated by
+$\abias,$ the novel parameter of the decorated HOD governing assembly
+bias. Values of $\abias=\pm1$ correspond to the maximum strength of
+assembly bias allowable by the constraint that the model preserves the
+marginalized first moment, $\langle\ngal|\mvir\rangle;$ thus
+regardless of the value of $\abias,$ in the decorated HOD the
+marginalized first moment of centrals and satellites are {\em
+  unchanged from the baseline value defined by Equations \ref{eq:ncen}
+  and \ref{eq:nsat}}.  Decorated HOD models all have the same HODs,
+when averaged over all halos at fixed mass, as standard HOD
+models. The only change in Decorated HOD models is whether or not an
+additional property also modulates halo occupation at fixed halo
+mass. A value of $\abias = 0$ indicates no galaxy assembly bias
+whatsoever. We refer the reader to \citet{hearin_etal16} for further
+details about the decorated HOD.
+
+In the present work, we fix our model to the simplest class of galaxy
+assembly bias models, though a recipe for generalizing to more
+complicated models can be found in \citet{hearin_etal16}. In
+particular, we split halos into two populations as specified in the
+previous paragraph. We then populate halos with satellite galaxies
+specified by an assembly bias parameter $-1 \le A_{\rm sat} \le 1$ and
+central galaxies with a distinct assembly bias parameter $-1 \le
+A_{\rm cen} \le 1$. These two additional parameters are varied in our
+analyses that include assembly bias, making the number of parameters
+that vary in these analyses seven. As we show below, these additional
+parameters are in many instances poorly constrained by clustering data
+of the quality of SDSS DR7 alone, so exploring more complex models of
+assembly bias does not yet seem justified.
 
 %---------------------------
 \subsection{Parameter Inference}
@@ -643,11 +666,7 @@
 likely that the tighter constraints quoted by \citet{zehavi_etal11}
 must be an error.
 
-<<<<<<< HEAD
-We have confirmed with a subset of the authors of \citet{zehavi_etal11} 
-=======
 Additionally, we have confirmed with a subset of the authors of \citet{zehavi_etal11} 
->>>>>>> 80c0751f
 that the number of MCMC samples they included in their analysis was 
 insufficient in a number of cases and that this can lead to a significant underestimation of the uncertainties 
 on the inferred parameters, especially $\log (M_{\rm min})$ and $\sigma_{\log M}$ 
