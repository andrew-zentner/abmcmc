\documentclass[usenatbib,usegraphicx,letterpaper]{mn2e}
\usepackage[totalwidth=480pt,totalheight=680pt]{geometry}

\usepackage{amssymb}
\usepackage{epsfig}
\usepackage{amsmath}
\usepackage{color}
\usepackage[dvipsnames]{xcolor}
\usepackage{hyperref}
\usepackage{yfonts}

\usepackage{epsfig}  \usepackage{graphicx}   \usepackage{rotating}

%------- New commands

\newcommand{\lsim}{\lower0.6ex\vbox{\hbox{$ \buildrel{\textstyle <}\over{\sim}\ $}}}
\newcommand{\gsim}{\lower0.6ex\vbox{\hbox{$ \buildrel{\textstyle >}\over{\sim}\ $}}}
\newcommand{\beq}{\begin{equation}}
\newcommand{\eeq}{\end{equation}}


\newcommand{\mvir}{M_{\rm vir}}
\newcommand{\rvir}{R_{\rm vir}}
\newcommand{\ncen}{N_{\rm cen}}
\newcommand{\nsat}{N_{\rm sat}}
\newcommand{\ngal}{N_{\rm gal}}
\newcommand{\abias}{\mathcal{A}_{\rm bias}}

%------ Journals

\newcommand{\mnras}{Mon. Not. R. Astron. Soc.}
\newcommand{\apjl}{Astrophys. J. Lett.}
\newcommand{\aj}{Astron. J.}
\newcommand{\aap}{Astron. Astrophys.}
\newcommand{\araa}{Ann. Rev. Astron. Astroph.}
\newcommand{\apjs}{Astrophys. J. Suppl. Ser.}
\newcommand{\physrep}{Phys. Rep.}
\newcommand{\jcap}{JCAP}
\newcommand{\prd}{Phys. Rev. D}
\newcommand{\apj}{ApJ}

\newcommand{\wprp}{w_{\mathrm{p}}}
\newcommand{\rp}{r_{\mathrm{p}}}
\newcommand{\magr}{M_r}
\bibliographystyle{mn2e}

%Title of paper---------------------------------------------------------


\title[Clustering Constraints on Assembly Bias]
{
Constraints on Assembly Bias from Galaxy Clustering
}

% Authors ------------------------------------------------------


\author[Zentner et al.]
{Andrew R. Zentner$^{1}$, Andrew P. Hearin$^{2}$, Frank C. van den Bosch$^{3},$ \newauthor
Antonio Villareal$^{1}$, Johannes Lange$^{3}$, P. Rogers Nelson$^{4}$, Probably some others of unspecified origin\\ \\
$^1$Department of Physics and Astronomy \& Pittsburgh Particle Physics, Astrophysics, and Cosmology Center (PITT PACC),\\ University of Pittsburgh, Pittsburgh, PA 15260\\
$^2$Yale Center for Astronomy \& Astrophysics, Yale University, New Haven, CT\\
$^3$Department of Astronomy, Yale University, P.O. Box 208101, New Haven, CT\\
$^4$Paisley Park, Chanhassen, MN\\
}

\date{Today}

\pagerange{\pageref{firstpage}--\pageref{lastpage}} \pubyear{}

\newtheorem{theorem}{Theorem}[section]

\begin{document}

\maketitle
%----------------------------------------------------------------
%%%%%%%%%%%%%%%%%%%%%%%  A B S T R A C T %%%%%%%%%%%%%%%%%%%%%%%%%%%%%%
% ARZ: Important points:
% -supersedes previous analyses even for standard HOD.
% -cannot rule out assembly bias using galaxy clustering.
% -some samples favor assembly bias.
\begin{abstract}
<<<<<<< HEAD

We fit SDSS DR7 data with models that include assembly bias.

Important points:

-supersedes previous analyses even for standard HOD.

-cannot rule out assembly bias using galaxy clustering.

-some samples favor assembly bias.

=======
We constrain the newly-introduced Decorated HOD model using SDSS DR7 measurements of projected galaxy clustering, $\wprp,$ and number density, $n_{\rm d},$ made from r-band luminosity-threshold samples. The Decorated HOD is a model for the galaxy--halo connection that augments the traditional Halo Occupation Distribution (HOD) by allowing for the possibility of {\em assembly bias}: galaxy luminosity may be correlated with dark matter halo properties besides virial mass $\mvir$ alone. We demonstrate that it is not possible to rule out assembly bias using DR7 measurements of $\wprp$ and $n_{\rm d}.$ Moreover, galaxy samples $\magr<-20, -20.5$ favor strong levels of central galaxy assembly bias: high-concentration halos are more likely to host a central galaxy relative to low-concentration halos of the same $\mvir.$ We rule out zero assembly bias with high significance for these samples. Satellite assembly bias only becomes significant for the faintest sample we study, $\magr<-19.$ We find no evidence for assembly bias in the $\magr<-21$ sample. Because the Decorated HOD subsumes the traditional HOD, and additionally because of errors made in the original analysis of these samples, our results differ from and supersede existing HOD constraints from low-redshift clustering measurements. 
>>>>>>> 2cc2fe17
\end{abstract} 

%---------------------------
\section{Introduction}
\label{section:introduction}
%---------------------------

Halo occupation modeling has frequently 
been used to interpret large-scale structure measurements and exploit these measurements 
to constrain galaxy formation models and cosmology \citep[e.g.,][]{yang03,tinker05,zehavi05a,
porciani06,vdBosch07,Zheng07,conroy_wechsler09,yang09b,zehavi_etal11,guo_etal11b,
wake_etal11,yang11a,yang12,leauthaud_etal12,tinker_etal13,cacciato_etal13,
more_etal13,guo_etal14,zu_mandelbaum15b}. The key assumptions underlying 
halo occupation modeling are: (1) all galaxies reside in dark matter halos that are biased 
tracers of the density field; and (2) galaxies occupy halos as a function of halo mass 
only. It is now well known that halo bias depends upon halo properties other than mass
\citep[e.g.][]{gao_etal05,wechsler06,gao_white07,zentner07,dalal_etal08,lacerna11}, 
an effect called {\em halo assembly bias}. If galaxies occupy halos as a function of properties 
that affect halo clustering, other than mass, then standard halo occupation methods will be subject to a 
systematic error due to {\em galaxy assembly bias}. Several of us have previously shown that 
this error can be significant in an analysis of galaxy clustering and can bias inferences 
about many aspects of galaxy evolution \citep{zentner_etal14}. Consequently, we have 
developed halo occupation models that enable galaxies to occupy halos in a manner 
that depends upon several halo properties \citep{hearin_etal16}. In this paper, we 
revisit the interpretation of luminosity-dependent galaxy clustering in the Sloan Digital Sky 
Survey (SDSS) Data Release 7 (DR7) data, analyzed previously by \citet{zehavi_etal11}, in the context 
both standard halo occupation models and these new models.

Some history here, blah blah blah, Frank loves this stuff. Therefore, I'm sure this part of the introduction 
will get quite lengthy.

Our work is important for several reasons. Our work is a re-analysis of the SDSS DR7 data 
the overcomes shortcomings of previous analyses. In particular, we use direct population of galaxies 
in a cosmological simulation so that delicate issues present in analytic modeling, such as scale-dependent 
halo bias, are treated exactly.  The simulation we use is based on the latest Planck cosmological parameters, 
updating previous work. Furthermore, many important differences between this work and the previous 
work of \citet{zehavi_etal11} were caused by insufficiently large Monte Carlo Markov Chain (MCMC) sampling 
by \citet[][Z. Zheng \& I. Zehavi, Private Communication]{zehavi_etal11}. Therefore, our analysis 
{\em supersedes previous analyses even in the case of standard halo occupation models}.

Furthermore, our work demonstrates explicitly that significant assembly bias in 
$M_r$-selected samples from SDSS DR7 cannot be ruled out based on a standard 
analysis of galaxy clustering alone. In fact, we find that the clustering of galaxies in 
several luminosity threshold samples 
{\em favors galaxy assembly bias to a degree that is statistically significant}. 
As suggested by the previous work of \citet{zentner_etal14}, 
this conclusion could have important consequences for the 
interpretation of both extant and forthcoming galaxy survey data. 

Our paper is organized as follows. In Section~\ref{section:methods}, we discuss our implementation 
of halo occupation models and our assumptions in our parameter inference analysis. We present 
results for both standard halo occupation analysis and analysis in the context of models with 
galaxy assembly bias in Section~\ref{section:results}. We summarize our results and draw 
conclusions in Section~\ref{section:conclusions}.

%---------------------------
\section{Methods}
\label{section:methods}
%---------------------------

%---------------------------
\subsection{Halotools Implementation of HOD Models}
\label{subsection:halotools}
%---------------------------

To generate predictions for galaxy clustering, we directly populate dark matter halos with mock galaxies using {\tt Halotools}. 
We explore halo occupation distribution models (HOD) models in this work 
\citep[e.g.][]{seljak00,ma_fry00,scoccimarro01a,berlind02}, though other 
techniques that can be used to interpret such data, such as the conditional luminosity function 
\citep[CLF, e.g.,][]{yang03,vdBosch13}, exist. In this section, we review the ``standard" HOD 
model used in the present work which assumes that there is no galaxy assembly bias. We refer to 
such a model as ``standard" because all HOD analyses of galaxy clustering to date have assumed no 
galaxy assembly bias. In the following section, we describe 
the Decorated HOD model described in \citet{hearin_etal16}. In both cases, we will only 
review the salient features of our methodology briefly; 
interested readers can always refer to {\tt halotools.readthedocs.io} and 
\citet{hearin_etal16} for further details. 

\subsubsection{Simulation}

All of our analyses are based on the Bolshioi-Planck simulation \citep{riebe_etal11}. 
Bolshoi-Planck was run with cosmological parameters based on \citet{planck13}, $\Omega_{\Lambda} = 0.693, \Omega_{\rm m} = 0.307, \Omega_{\rm b} = 0.048, h = 0.7, {\rm n_s}=0.96$ and $\sigma_8 = 0.82,$ within a cubic box 
$250$ ${\rm Mpc}/h$ on a side, requiring a particle mass of $m_{\rm p} = 1.35\times10^{8}M_{\odot}/h.$ 
Further information about the Bolshoi-Planck simulation is available at \url{https://www.cosmosim.org}. 

We use publicly available\footnote{\tt http://www.slac.stanford.edu/$\sim$behroozi/BPlanck\_Hlists} dark matter 
halo catalogs based on the {\tt ROCKSTAR} halo-finder \citep{behroozi_rockstar11} and {\tt CONSISTENT TREES} algorithm \citep{behroozi_trees13}. In particular, we use the {\tt halotools\_alpha\_version2} version of the $z=0$ snapshot 
of the {\tt `bolplanck'} catalog included with {\tt Halotools.} Halos in these catalogs are based on the virial radius 
density contrast given in \citet{bryan_norman98}. When populating this catalog with mock galaxies, we only use 
present-day host halos with a value of $M_{\rm peak}$ that exceeds $300$ particles. 


\subsubsection{Occupation statistics}

In standard HOD models, central galaxies and satellite galaxies are treated separately, so 
the model is specified by two probability distributions, one for each type of galaxy. 
The galaxy-halo connection is specified in terms of $P(\ncen|\mvir)$ and $P(\nsat|\mvir),$ 
the probability that a halo of mass $\mvir$ hosts $\ncen$ central and $\nsat$ satellite galaxies, 
respectively. $P(\ncen|\mvir)$ is typically a nearest-integer distribution, as a host halo has only 
either zero or one central galaxy. Consequently, the occupation statistics of central galaxies are 
specified by the first moment of $P(\ncen|\mvir)$, which we model as 
%
\begin{equation}
\label{eq:ncen}
\langle N_{\mathrm{cen}} \rangle(\mvir) =
        \frac{1}{2}\left( 1 +
        \mathrm{erf}\left( \frac{\log (\mvir) -
        \log (M_{\rm min})}{\sigma_{\log M}} \right) \right)
\end{equation}
%
For every host halo in the catalog we draw a random number from a uniform distribution $\mathcal{U}(0, 1);$ for a host halo of present-day virial mass $\mvir,$ a central galaxy is assigned to the halo if the associated random number is less than $\langle N_{\mathrm{cen}} \rangle(\mvir);$ halos with random values exceeding  $\langle N_{\mathrm{cen}} \rangle(\mvir)$ are left devoid of centrals. 
The parameter $\log (M_{\rm min})$ specifies the halo mass at which the halo has a 50\% probability of hosting a 
central galaxy, while the parameter $\sigma_{\log M}$ specifies the rate at which $\langle N_{\mathrm{cen}} \rangle (\mvir)$ 
transitions from zero to unity, with smaller values of $\sigma_{\log M}$ corresponding to a more rapid transition. 


We model the distribution $P(\nsat|\mvir)$ as a Poisson distribution with first moment given by a power law, 
%
\begin{equation}
\label{eq:nsat}
\langle N_{\rm sat}\rangle(\mvir) = \left( \frac{\mvir - M_0}{M_1} \right)^{\alpha}. 
\end{equation}
%
The parameter $M_0$ allows the power-law to be truncated more rapidly at low masses and we 
set $\langle N_{\rm sat}\rangle (\mvir) = 0$ for $\mvir < M_0$. 


The five parameters of the standard HOD models are varied in standard analyses are $\log (M_{\rm min})$, 
$\sigma_{\log M}$, $\alpha$, $\log (M_1)$, and $\log (M_0)$, though, as we show below, central galaxies usually 
outnumber satellite galaxies in by a factor of several, so $\log (M_{\rm min})$ and $\sigma_{\log M}$ usually 
vary along a narrow degeneracy that fixes the total galaxy number density to the observed value. There are 
many particular choices that can be made for the functional forms of $\langle N_{\rm cen}\rangle (\mvir)$ and 
$\langle N_{\rm sat}\rangle (\mvir)$. We have made choices that mimic the standard SDSS DR7 analysis of 
\citet{zehavi_etal11}, to expedite comparisons with their results.


\subsubsection{Galaxy profiles}

Central galaxies in the standard HOD models reside at the halo center, 
moving with the same velocity as the host halo peculiar velocity. We model 
the intra-halo spatial distribution of satellite galaxies to be located within $\rvir$ 
of the halo center, with a spherically symmetric NFW profile \citep{nfw97}. 
The concentration $c$ of each halo's satellite galaxy profile is taken to be 
the same as the concentration of the dark matter particles in the 
halo.\footnote{We set a maximum value of $c=25$ to the NFW concentration, 
because halos with very large values for the concentration tend to be poorly 
described by an NFW profile, for example due to a recent merger.}


We model the velocities of satellite galaxies as a Gaussian whose 
first moment is the host halo velocity and whose second moment is the 
solution to the isotropic Jeans equation for an NFW profile \citep{more09b}, 
\begin{equation}
\sigma^{2}_{r}(\tilde{r}|c) = V_{\rm vir}^{2}\frac{c^{2}\tilde{r}(1 + c\tilde{r})^{2}}{g(c)}\int_{c\tilde{r}}^{\infty}{\rm d}y\frac{g(y)}{y^{3}(1 + y)^{2}}, 
\end{equation}
where $\tilde{r} = r/\rvir,$ $g(x) = \rm{ln}(1+x) - x / (1+x),$ and $V_{\rm vir}^{2} = G\mvir/\rvir.$ 
In this way, we model the influence of redshift-space distortions on our predicted 
two-point functions.


%---------------------------
\subsection{HOD with Assembly Bias: The Decorated HOD}
\label{subsection:decorated}
%---------------------------

In addition to the standard occupation statistics described in the previous section, 
in this paper we also use the decorated HOD formalism to connect galaxies t
o dark matter halos in a manner that has simultaneous dependence on both $\mvir$ and halo concentration. 
Briefly, we use Equations \ref{eq:ncen} and \ref{eq:nsat} as our ``baseline" first occupation moments. 
At fixed $\mvir,$ halos are divided into one of two categories, those of high- and low-concentration, 
depending on whether the concentration of the halo places it above or below the rank-order percentile 
$f_{\rm split},$ which we keep fixed to $f_{\rm split}=0.5$ throughout the paper for simplicity. 
High-concentration halos have a different first occupation moment relative to low-concentration 
halos of the same mass, $\langle\ngal|\mvir, c_{\rm high}\rangle \neq \langle\ngal|\mvir, c_{\rm low}\rangle.$ The difference between the first moment of high- and low-concentration halos is modulated by $\abias,$ the novel parameter of the decorated HOD governing assembly bias. Values of $\abias=\pm1$ correspond to the maximum strength of assembly bias allowable by the constraint that the model preserves the marginalized first moment, $\langle\ngal|\mvir\rangle;$ thus regardless of the value of $\abias,$ in the decorated HOD the marginalized first moment of centrals and satellites are {\em unchanged from the baseline value defined by Equations \ref{eq:ncen} and \ref{eq:nsat}}. 
Decorated HOD models all have the same HODs, when averaged over all halos at fixed mass, as standard HOD models. The only 
change in Decorated HOD models is whether or not an additional property also modulates halo occupation at fixed halo mass. A 
value of $\abias = 0$ indicates no galaxy assembly bias whatsoever. We refer the reader to \citet{hearin_etal16} for 
further details about the decorated HOD. 

In the present work, we fix our model to the simplest class of galaxy assembly bias models, though a recipe for 
generalizing to more complicated models can be found in \citet{hearin_etal16}. In particular, we split halos into 
two populations as specified in the previous paragraph. We then populate halos with satellite galaxies specified 
by an assembly bias parameter $-1 \le A_{\rm sat} \le 1$ and central galaxies with a distinct assembly bias 
parameter $-1 \le A_{\rm cen} \le 1$. These two additional parameters are varied in our analyses that include 
assembly bias, making the number of parameters that vary in these analyses seven. As we show below, 
these additional parameters are in many instances poorly constrained by clustering data of the quality of 
SDSS DR7 alone, so exploring more complex models of assembly bias does not yet seem justified.


%---------------------------
\subsection{Parameter Inference}
\label{subsection:mcmc}
%---------------------------

To infer parameters for the HOD and Decorated HOD models described in the previous subsections, 
we performed a Markov Chain Monte Carlo (MCMC) sampling of the posteriors using the 
affine-invariant ensemble sampler of \citet{goodman_weare10} as implemented in the 
{\tt emcee} software package \citep{foreman-mackey_etal13}. For most cases, we find that 
$\sim 3-10 \times 10^{6}$ samples are necessary in order for our chains to converge. 


%-------------------------------------------------------------------------------------------------------------------------------------------------
\begin{table}
\begin{center}
{\renewcommand{\arraystretch}{1.3}
\renewcommand{\tabcolsep}{0.2cm}
\begin{tabular}{l c}
\hline 
\hline
Parameter & Prior Interval\\ 
\hline
$\log (M_{\mathrm{min}})$ & [9.0,14.0] \\
$\sigma_{\log M}$ & [0.01,1.5] \\
$\log (M_0)$ & [9.0,14.0]\\
$\log (M_1)$ & [10.7,15.0]\\
$\alpha$ & [0.0,2.0]\\
$A_{\mathrm{cen}}$ & [-1.0,1.0]\\
$A_{\mathrm{sat}}$ & [-1.0,1.0]\\
\hline
\end{tabular}
\medskip
\caption{
Ranges for the priors used in the parameter inference. All prior distributions are uniform over the 
specified ranges.}
 }
 \label{table:priors}
 \end{center}
\end{table}
%--------------------------------------------------------------------------------------------------------------------------------


The most important detail of this analysis is the priors on the parameters. In all analyses 
discussed in this paper, we adopt priors that are uniform distributions over the intervals 
specified in Table~\ref{table:priors}. In the case of the assembly bias parameters 
$A_{\mathrm{cen}}$ and $A_{\mathrm{sat}}$, the priors represent physical 
boundaries. These parameters must satisfy $-1 \le A_{\mathrm{cen,sat}} \le 1$. 
Physical considerations require parameter $\sigma_{\log M} > 0$. All other 
priors have a negligible influence on the posterior aside from $\log M_0$. 
We find that $\log M_0$ is often very poorly constrained by clustering data.


%---------------------------
\section{Results}
\label{section:results}
%---------------------------

We have performed parameter inference analyses in order to infer the underlying HOD of 
galaxies from the projected galaxy two-point function $\wprp(\rp)$ as described in the preceding 
section. In this section, we describe the primary results of these analyses. Our marginalized 
one-dimensional parameter constraints are given in Table~\ref{table:parameters}.

%-------------------------
\subsection{Standard Analysis}
\label{subsection:standard}
%-------------------------

Prior to discussing our results using models that include assembly bias, we present 
results of standard HOD analyses that include no model for assembly bias. The results of 
the standard HOD analyses and all other analyses are shown in the form of marginalized 
constraints on individual parameters in Table~\ref{table:parameters}. We compare our parameter 
constraints to the standard HOD analysis performed by \citet{zehavi_etal11} in Table~\ref{table:parameters} 
as well. An example of the inferred posteriors for the HOD parameters is shown in Figure~\ref{fig:Mr20triangle}. 
The left-hand panels of Figure~\ref{fig:Mr19samples}, Figure~\ref{fig:Mr20samples}, and Figure~\ref{fig:Mr21samples} 
show the projected correlation function data along with predictions for $\wprp(\rp)$ from 50 randomly-selected 
models from the MCMC chains. Note that the significant covariance in the data makes it difficult to 
determine the quality of fit from visual inspection of these figures.


%--------------------------No AB Triangle Plot-----------------------------------------------------------------------------
\begin{figure*}
\begin{center}
\includegraphics[width=15.0cm]{Mr20_covar_triangle_1.pdf}
\caption{
Two-dimensional marginalized constraints on HOD parameters inferred from 
standard HOD fits to $\wprp(\rp)$ data for the $M_r<-20$ sample. The HOD parameter 
$\log (M_0)$ is extremely poorly constrained by the $\wprp(\rp)$ data and has been 
omitted. The inner contours contain $68\%$ of the posterior probability while the 
outer contours contain $95\%$ of the probability. The panels along the diagonal 
show the one-dimensional, marginalized posteriors on each of these parameters. 
The values above each panel on the diagonal show the 
median value for the parameter in our chains along with the 
16$^{\rm th}$ and 84$^{\rm th}$ percentiles. 
}
\label{fig:Mr20triangle}
\end{center}
\end{figure*}
%----------------------------------------------------------------------------------------------------------------------------------

The inferred parameters from our standard analyses differ in several ways from the \citet{zehavi_etal11} 
analysis. Firstly, in our re-analysis of the projected clustering data, we generally find all mass scales to 
be slightly higher than in the work of \citet{zehavi_etal11}. This difference is largely due to the slightly 
different cosmologies adopted in this work. The most important difference 
are in the values of $\Omega_{\rm M}$, and $\sigma_8$.  
\citet{zehavi_etal11} assumed $\Omega_{\rm M}=0.25$ and $\sigma_8=0.8$, 
whereas in the present work, we use the BolshoiP simulation in which $\Omega_{\rm M}=0.307$ and $\sigma_8=0.82$. 
Slightly larger mass scales are necessary in an analysis with higher $\Omega_{\rm M}$ and $\sigma_8$ in order 
to maintain galaxy number densities with larger halo number densities.

 
%-------------------------------------------------------------------------------------------------------------------------------------------------
\begin{table*}
{\renewcommand{\arraystretch}{1.3}
\renewcommand{\tabcolsep}{0.2cm}
\begin{tabular}{l l c c c c c c c}
\hline 
\hline
Sample $M_r$ &  Authors & $\log (M_{\rm min})$ & $\sigma_{\log M}$ & $ \log (M_1)$ & $\alpha$ & $A_{\rm cen}$ & $A_{\rm sat}$ & $\chi^2/\mathrm{DoF}$\\ 
\hline
$-21$ & Zehavi+11 & $12.78 \pm 0.10$ & $0.68 \pm 0.15$ & $13.80 \pm 0.03$ & $1.15 \pm 0.06$ & $--$ & $--$ & 3.1\\
$-21$ & Zentner+16 & $12.92^{+0.07}_{-0.11}$ & $0.74^{+0.09}_{-0.16}$ & $13.93^{+0.04}_{-0.05}$ & $1.23^{+0.10}_{-0.12}$ & $--$ & $--$ & 1.59\\
$-21$ & Zentner+16 & $12.83^{+0.11}_{-0.09}$ & $0.60^{+0.15}_{-0.17}$ & $13.93^{+0.05}_{-0.08}$ & $1.16^{+0.12}_{-0.14}$ & $0.29^{+0.44}_{-0.35}$ & $0.08^{+0.49}_{-0.36}$ & 1.34 \vspace*{5pt}\\
%
$-20.5$ & Zehavi+11 & $12.14 \pm 0.03$ & $0.17 \pm 0.15$ & $13.44 \pm 0.03$ & $1.15 \pm 0.03$ & $--$ & $--$ & 2.7\\
$-20.5$ & Zentner+16 & $12.25^{+0.07}_{-0.03}$ & $0.23^{+0.17}_{-0.15}$ & $13.59^{+0.02}_{-0.02}$ & $1.20^{+0.04}_{-0.04}$ & $--$ & $--$ & 1.90\\
$-20.5$ & Zentner+16 & $12.32^{+0.13}_{-0.08}$ & $0.45^{+0.21}_{-0.25}$ & $13.59^{+0.04}_{-0.04}$ & $1.14^{+0.05}_{-0.06}$ & $>0.08 (90\%)$ & $0.22^{+0.40}_{-0.31}$ & 1.40 \vspace*{5pt}\\
%
$-20$ & Zehavi+11 & $11.83 \pm 0.03$ & $0.25 \pm 0.11$ & $13.08 \pm 0.03$ & $1.00 \pm 0.05$ & $--$ & $--$ & 2.1\\
$-20$ & Zentner+16 & $11.95^{+0.11}_{-0.6}$ & $0.37^{+0.23}_{-0.21}$ & $13.28^{+0.03}_{-0.04}$ & $1.16^{+0.04}_{-0.04}$ & $--$ & $--$ & 2.19\\
$-20$ & Zentner+16 & $12.23^{+0.33}_{-0.21}$ & $0.84^{+0.37}_{-0.31}$ & $13.20^{+0.06}_{-0.08}$ & $1.05^{+0.06}_{-0.08}$ & $ >0.28 (99\%) $ & $0.01^{+0.32}_{-0.26}$ & 1.16 \vspace*{5pt}\\
%$-20^d$ & Zentner+16 & $11.91^{+0.10}_{-0.03}$ & $0.26^{+0.25}_{-0.17}$ & $13.34^{+0.04}_{-0.05}$ & $1.25^{+0.05}_{-0.06}$ & $--$ & $--$ & 0.70 \\
%$-20^d$ & Zentner+16 & $12.00^{+0.29}_{-0.12}$ & $0.51^{+0.42}_{-0.32}$ & $13.31^{+0.06}_{-0.09}$ & $1.17^{+0.08}_{-0.09}$ & $0.76^{+0.18}_{-0.43}$ & $0.11^{+0.37}_{-0.34}$ & 0.30\vspace*{3pt}\\
$-19.5$ & Zehavi+11 & $11.57 \pm 0.04$ & $0.17 \pm 0.13$ & $12.87 \pm 0.03$ & $0.99 \pm 0.04$ & $--$ & $--$ & 1.00 \\
$-19.5$ & Zentner+16 & $11.76^{+0.33}_{-0.11}$ & $0.51^{+0.51}_{-0.29}$ & $13.05^{+0.04}_{-0.08}$ & $1.12^{+0.04}_{-0.07}$ & $--$ & $--$ & 1.24\\
$-19.5$ & Zentner+16 & $11.80^{+0.36}_{-0.16}$ & $0.63^{+0.53}_{-0.37}$ & $13.04^{+0.09}_{-0.12}$ & $1.06^{+0.07}_{-0.10}$ & $>-0.01 (84\%)$ & $>-0.16 (84\%)$ & 0.69 \vspace*{5pt}\\
%
$-19$ & Zehavi+11 & $11.45 \pm 0.04$ & $0.19 \pm 0.13$ & $12.64 \pm 0.04$ & $1.02 \pm 0.02$ & $--$ & $--$ & 1.8 \\
$-19$ & Zentner+16 & $11.72^{+0.33}_{-0.19}$ & $0.69^{+0.52}_{-0.46}$ & $12.78^{+0.04}_{-0.04}$ & $1.03^{+0.04}_{-0.04}$ & $--$ & $--$ & 2.77\\
$-19$ & Zentner+16 & $11.62^{+0.33}_{-0.13}$ & $0.53^{+0.57}_{-0.35}$ & $12.83^{+0.06}_{-0.07}$ & $1.02^{+0.04}_{-0.04}$ & $0.35^{+0.45}_{-0.66}$ & $>0.02 (84\%)$ & 2.01\\
%$-19^d$ & Zentner+16 & $11.87^{+0.17}_{-0.27}$ & $1.10^{+0.30}_{-0.52}$ & $12.84^{+0.17}_{-0.23}$ & $1.11^{+0.15}_{-0.15}$ & $--$ & $--$ & 2.30 \\
%$-19^d$ & Zentner+16 & $11.75^{+0.24}_{-0.27}$ & $0.94^{+0.41}_{-0.55}$ & $12.99^{+0.14}_{-0.18}$ & $1.17^{+0.14}_{-0.14}$ & $-0.17^{+0.50}_{-0.47}$ & $$ & 1.70\\
\hline
\end{tabular}
\medskip
\caption{
Results of standard HOD fits to SDSS DR7 $w_{\rm p}(r_{\rm p})$ as well as 
fits using a parameterized model of assembly bias. 
Assembly bias is quantified by the parameters $A_{\rm cen}$ ($A_{\rm sat}$) for central (satellite) galaxies. The secondary 
property that we assume to determine the galaxy HOD is halo formation time. $A_{\rm cen,sat}=0$ means that there is no 
assembly bias while $A_{\rm cen,sat}=1$ ($A_{\rm cen,sat}=-1$) means that halo formation time is maximally 
correlated (anticorrelated) with halo formation time. Thus the parameters range over $-1 \le A_{\rm cen,sat} \le 1$. 
If the constraints on $A_{\rm cen}$ and $A_{\rm sat}$ are unspecified, then the model used to interpret the data 
does not include assembly bias. In our analyses, quoted parameter values with errors correspond to the median 
value of the parameter and the 16$^{\rm th}$ and 84$^{\rm th}$ percentiles. In cases for which the posterior 
is monotonic within the physical parameter space, we show one-sided percentiles.
}
}
 \label{table:parameters}
\end{table*}
%---------------------------------------------------------------------------------------------------------------------------------


%----------------------------------------------------------------------------------------------------------------------------------
\begin{figure*}
\begin{center}
\includegraphics[width=8.3cm]{Mr19samples.pdf}
\includegraphics[width=8.3cm]{Mr19ABsamples.pdf}
\caption{
{\bf Left:} The $M_r<-19$ threshold sample projected correlation function with diagonal elements of 
covariance (points with errorbars). The grey lines are 25 randomly-selected HOD models that yield 
$\Delta \chi^2 <1$ compared to the best-fitting model. {\bf Right:} Same as the left panel but using a 
fit to a Decorated HOD model that contain parameters to describe the strength of assembly bias.
}
\label{fig:Mr19samples}
\end{center}
\end{figure*}
%---------------------------------------------------------------------------------------------------------------------------------


%---------------------------------------------------------------------------------------------------------------------------------
\begin{figure*}
\begin{center}
\includegraphics[width=8.3cm]{Mr20samples.pdf}
\includegraphics[width=8.3cm]{Mr20ABsamples.pdf}
\caption{
The same as Figure~\ref{fig:Mr19samples}, but for the $M_r<-20$ threshold sample.
}
\label{fig:Mr20samples}
\end{center}
\end{figure*}
%---------------------------------------------------------------------------------------------------------------------------------


%---------------------------------------------------------------------------------------------------------------------------------
\begin{figure*}
\begin{center}
\includegraphics[width=8.3cm]{Mr21samples.pdf}
\includegraphics[width=8.3cm]{Mr21ABsamples.pdf}
\caption{
The same as Figure~\ref{fig:Mr19samples}, but for the $M_r<-21$ threshold sample.
}
\label{fig:Mr21samples}
\end{center}
\end{figure*}
%---------------------------------------------------------------------------------------------------------------------------------


A second noteworthy difference between the present work and that of \citet{zehavi_etal11} is that we 
find many parameters to be notably more poorly constrained. At the lower luminosity thresholds, for example, 
we constrain $\log (M_{\rm min})$ and $\sigma_{\log M}$ with several times lower precision than 
\citet{zehavi_etal11}. We do not show our constraints on $\log (M_0)$ as they are very poor in all cases, 
with 1-sigma constraints on the order of $\pm \ge 1$~dex for nearly all samples. In several cases, the constraint on 
$\log (M_0)$ is determined by the prior given in Table~\ref{table:priors}. This is in stark contrast to several of the 
results of \citet{zehavi_etal11}. For example, for the threshold sample with $M_r < -19.5$ ($M_r < -20.5$), 
\citet{zehavi_etal11} quote $\log (M_0) = 12.23 \pm 0.17$ ($12.35 \pm 0.24$), whereas we infer 
$\log (M_0) = 11.38^{+0.95}_{-1.57}$ ($11.19^{+0.89}_{-1.39}$). Examining the form of Eq.~(\ref{eq:nsat}), 
it is sensible that the parameter $\log (M_0)$ should be unconstrained at the lower end, because the 
value of $M_0$ does not alter the predicted satellite number once $M_0 \ll M_1$. Therefore, it seems likely 
that the tighter constraints quoted by \citet{zehavi_etal11} must be an error. 

We have confirmed with a subset of the authors of \citet{zehavi_etal11} 
that the number of MCMC samples they included in their analysis was 
insufficient in a number of cases and that this can lead to a significant underestimation of the uncertainties 
on the inferred parameters, especially $\log (M_{\rm min})$ and $\sigma_{\log M}$ 
(Z. Zheng \& I. Zehavi, Private Communication). The analysis of \citet{zehavi_etal11} 
used $10^4$ samples, whereas we find several $\times 10^6$ samples are often necessary for convergence. 
Additionally, we have recreated qualitatively similar behavior by considering only small subsets of our 
full MCMC chains. Consequently, insufficient sampling of the posterior seems to be the likely resolution 
of the discrepancies between our work and that of \citet{zehavi_etal11}.

Two degeneracies are manifest in Fig.~\ref{fig:Mr20triangle} that are common to all of our 
analyses. The parameters $\log (M_1)$ and $\alpha$ are degenerate with each other and positively 
correlated. The parameter $M_1$ is the mass scale at which a halo has one satellite on 
average and $\alpha$ is the power-law index describing the dependence of average satellite 
number on halo mass. Increasing $M_1$ decreases the number of satellites in large halos 
by placing satellites preferentially in halos of larger mass. An increase in $\alpha$ can partly 
compensate for an increase in $M_1$ by increasing the rate at which average satellite number 
grows with halo mass, leading to a larger number of satellites in high-mass halos. 

As is evident in Figure~\ref{fig:Mr20triangle}, $\log (M_{\rm min})$ and $\sigma_{\log M}$ 
share a relatively narrow degeneracy as well. This degeneracy is largely induced by the 
measured number density of the sample. Increasing $\log (M_{\rm min})$ decreases galaxy 
number density, but this can be compensated by an increase in $\sigma_{\log M}$, which 
places galaxies in a fraction of the considerably more numerous halos with masses less 
than $M_{\rm min}$. The consequence is that $\log (M_{\rm min})$ and $\sigma_{\log M}$ are 
degenerate with each other such that most of the posterior probability lies in a narrow band 
along which $\log (M_{\rm min})$ and $\sigma_{\log M}$ are positively correlated, as shown in 
Fig.~\ref{fig:Mr20triangle}. In the following plots, we suppress the parameter $\sigma_{\log M}$,  
in order to increase the clarity of the plots, because the viable range of $\sigma_{\log M}$ is 
determined by this simple degeneracy with $\log (M_{\rm min})$. 

The results of this subsection demonstrate that we achieve reasonable fits to projected galaxy clustering 
data using direct HOD population of a high-resolution numerical simulation of structure formation. These results 
also update and supersede existing constraints in the literature in at least three respects. First, we work within the 
best-fit Planck cosmology. Second, we perform our parameter inference analysis using direct population of halos 
identified in a numerical simulation of cosmological structure formation (BolshioP). This greatly mitigates modeling 
uncertainties associated with nonlinear density field evolution, scale-dependent halo bias, halo exclusion, 
or other effects that have been difficult to incorporate into analytical halo models with high precision. Third, 
we have explored the posteriors of the parameters with significantly more samples (roughly two orders of magnitude), 
thereby mitigating errors on inferred parameters and their errors induced by insufficient sampling of the 
posterior.

%-------------------------
\subsection{Analysis with Decorated HOD}
\label{subsection:ab}
%-------------------------

We turn now to a discussion of our parameter inference analysis of projected galaxy clustering 
in Decorated HOD models that include a treatment of galaxy assembly bias. In this work, 
we consider only the simplest model of galaxy assembly bias, introducing only two new 
parameters, $A_{\rm cen}$ and $A_{\rm sat}$, that describe the strength of central galaxy 
and satellite galaxy assembly bias respectively. These parameters are limited to values 
of $-1 \le A_{\rm cen,sat} \le 1$, and $A_{\rm cen,sat}=0$ when there is no galaxy assembly bias. 
In this work, we use halo concentration as our secondary halo property, so $A_{\rm cen,sat}=1$ 
($A_{\rm cen,sat}=-1$) means that the mean number of galaxies per halo is maximally 
correlated (anti-correlated) with halo concentration. The model and its implementation 
in {\tt halotools} is discussed further in Section~\ref{subsection:decorated} above and 
in \citet{hearin_etal16}.

Examples of our fits are given in the right-hand panels of Figure~\ref{fig:Mr19samples}, 
Figure~\ref{fig:Mr20samples}, and Figure~\ref{fig:Mr21samples}. The general trend that 
can be gleaned from these figures is that introducing assembly bias improves the ability 
of the predicted two-point functions to match the measured two-point functions across the 
transition form the one-halo (highly nonlinear) to two-halo (nearly linear) regimes near $\rp \sim 2\, h^{-1}{\mathrm{Mpc}}$. 
This is most apparent for the $M_r < -20$ threshold sample shown in Fig.~\ref{fig:Mr20samples}. 
Visually, these differences appear to be small; however, Table~\ref{table:parameters} shows that 
they are statistically important.

The one-dimensional marginalized constraints on all parameters from these analyses 
are given in the lowest row of each luminosity threshold grouping in Table~\ref{table:parameters}. 
In cases where the posterior on a parameter is monotonic within the physical parameter 
range, we quote an upper or lower limit on the parameter. One- and two-dimensional 
visualizations of the posteriors from our analysis are shown in Figure~\ref{fig:Mr19ABtriangle}, 
Figure~\ref{fig:Mr20ABtriangle}, and Figure~\ref{fig:Mr21ABtriangle}. 


%------------------------------------------------------------------------------------------------
\begin{figure*}
\begin{center}
\includegraphics[width=15.0cm]{Mr19ABTri.pdf}
\caption{
Two-dimensional marginalized constraints on decorated HOD parameters inferred from fits 
to $\wprp(\rp)$ data for the $M_r<-19$ sample. The contours and histograms along the diagonal 
panels are as in Fig.~\ref{fig:Mr20triangle}. The decorated HOD models include a 
two-parameter model for assembly bias. The HOD parameter $\log (M_0)$ is extremely 
poorly constrained by the data and has been suppressed for clarity. Likewise, as in 
Fig.~\ref{fig:Mr20triangle}, $\sigma_{\log M}$ and $\log (M_{\rm min})$ share a 
narrow degeneracy, so we have suppressed $\sigma_{\log M}$ in order to make 
constraints on other parameters more easily visible.
}
\label{fig:Mr19ABtriangle}
\end{center}
\end{figure*}
%----------------------------------------------------------------------------------------------


%---------------------------------------------------------------------------------------------------
\begin{figure*}
\begin{center}
\includegraphics[width=15.0cm]{Mr20ABTri.pdf}
\caption{
The same as Figure~\ref{fig:Mr19ABtriangle}, but for the $M_r<-20$ sample.
}
\label{fig:Mr20ABtriangle}
\end{center}
\end{figure*}
%---------------------------------------------------------------------------------------------------

%=-------------------------------------------------------------------------------------------------
\begin{figure*}
\begin{center}
\includegraphics[width=15.0cm]{Mr21ABTri.pdf}
\caption{
The same as Figure~\ref{fig:Mr19ABtriangle}, but for the $M_r<-21$ sample.
}
\label{fig:Mr21ABtriangle}
\end{center}
\end{figure*}
%----------------------------------------------------------------------------------------------------


Table~\ref{table:parameters} and Figures~\ref{fig:Mr19ABtriangle}-\ref{fig:Mr21triangle} 
all make several simple, generic points. Introducing additional parameter 
freedom associated with galaxy assembly bias generally increases the viable parameter 
space, even for the subset of standard HOD parameters. Constraints on the 
standard HOD parameters are generally less restrictive. This is exactly what is 
expected from the introduction of additional parameter freedom. 


Focusing attention on the parameters describing galaxy assembly bias, it is 
evident that these parameters are often quite poorly constrained by galaxy 
clustering data. This is important as it implies that galaxy clustering of the precision 
of SDSS DR7 measurements cannot rule out, or strongly restrict galaxy assembly 
bias in many cases. Nonetheless, it is apparent that the presence of assembly bias 
can alter the inferred HOD, or more generally, the inferred relationship between 
galaxies and halo mass. This is most evident for the $M_r < -20$ threshold sample, 
for which there are significant differences in the inferred values of all baseline HOD 
parameters between models with and without galaxy assembly bias. Other threshold 
samples exhibit significant changes particularly for $\alpha$, and to a lesser degree 
for $\log (M_{\rm min})$ and $\sigma_{\log M}$. 


Beyond those generic conclusions, a few specific cases are worthy of further examination. 
Consider the $M_r < -20$ sample. The inferred value of $A_{\rm cen} > 0.28$ at 99\% 
confidence. In this case the data strongly prefer $A_{\rm cen} > 0$ and thus strongly prefer 
galaxies to reside in halos of larger concentration at fixed halo mass. This particular threshold 
sample is the most significant outlier in this regard. Nevertheless, there are hints of assembly 
bias in other samples. Satellite galaxies show a marginal preference for occupying halos of 
higher concentration in the $M_r < -19$ threshold sample. The $M_r < -19$ sample exhibits 
weak preference for a positive correlation of galaxy occupation with halo concentration at fixed 
mass for both satellite galaxies and central galaxies. Continuing upward with luminosity, 
the $M_r < -20.5$ sample exhibits a significant preference for central galaxy assembly bias. 
Lastly, there is no preference for either central galaxy or satellite galaxy assembly bias 
for the $M_r < -21$ threshold sample, for which both $A_{\mathrm{cen}}$ and $A_{\mathrm{sat}}$ 
are consistent with zero will within 1$\sigma$. These data suggest that assembly bias 
may be present in the real universe.


%-------------------------------------------------------------------------------------------------------------------------------------------------
\begin{table}
\begin{center}
{\renewcommand{\arraystretch}{1.3}
\renewcommand{\tabcolsep}{0.2cm}
\begin{tabular}{c c}
\hline 
\hline
$M_r$ Threshold & $\Delta \mathrm{BIC}$ \\ 
\hline
-21 & -0.54 \\
-20.5 & 1.33 \\
-20 & 4.56\\
-19.5 & 0.26\\
-19 & 4.37\\
\hline
\end{tabular}
\medskip
\caption{
Change to the Bayesian Information Criterion, $\Delta \mathrm{BIC}$, 
after introducing additional parametric freedom to accommodate galaxy 
assembly bias. Sign convention is such that positive values favor models including 
assembly bias, negative values favor standard HOD models with no assembly bias parameters. Changes in 
the Bayesian Information Criterion $\vert \Delta \mathrm{BIC}\vert \ge 5$ strongly favor one model 
over another.
}
 }
 \label{table:priors}
 \end{center}
\end{table}
%--------------------------------------------------------------------------------------------------------------------------------






%------------------------------------------------


%------------------------------------------------
\section{Conclusions}
\label{section:conclusions}
%------------------------------------------------

%------------------------------------------------
\section{Acknowledgements}
\label{section:acknowledgements}
%------------------------------------------------

The authors gratefully acknowledge the Gauss Centre for Supercomputing e.V. (www.gauss-centre.eu) and the Partnership for Advanced Supercomputing in Europe (PRACE, www.prace-ri.eu) for funding the MultiDark simulation project by providing computing time on the GCS Supercomputer SuperMUC at Leibniz Supercomputing Centre (LRZ, www.lrz.de). The Bolshoi simulations have been performed within the Bolshoi project of the University of California High-Performance AstroComputing Center (UC-HiPACC) and were run at the NASA Ames Research Center.


%------------------------------------------------
\bibliography{ms.bib}

%------------------------------------------------
\end{document}
%------------------------------------------------<|MERGE_RESOLUTION|>--- conflicted
+++ resolved
@@ -80,21 +80,7 @@
 % -cannot rule out assembly bias using galaxy clustering.
 % -some samples favor assembly bias.
 \begin{abstract}
-<<<<<<< HEAD
-
-We fit SDSS DR7 data with models that include assembly bias.
-
-Important points:
-
--supersedes previous analyses even for standard HOD.
-
--cannot rule out assembly bias using galaxy clustering.
-
--some samples favor assembly bias.
-
-=======
 We constrain the newly-introduced Decorated HOD model using SDSS DR7 measurements of projected galaxy clustering, $\wprp,$ and number density, $n_{\rm d},$ made from r-band luminosity-threshold samples. The Decorated HOD is a model for the galaxy--halo connection that augments the traditional Halo Occupation Distribution (HOD) by allowing for the possibility of {\em assembly bias}: galaxy luminosity may be correlated with dark matter halo properties besides virial mass $\mvir$ alone. We demonstrate that it is not possible to rule out assembly bias using DR7 measurements of $\wprp$ and $n_{\rm d}.$ Moreover, galaxy samples $\magr<-20, -20.5$ favor strong levels of central galaxy assembly bias: high-concentration halos are more likely to host a central galaxy relative to low-concentration halos of the same $\mvir.$ We rule out zero assembly bias with high significance for these samples. Satellite assembly bias only becomes significant for the faintest sample we study, $\magr<-19.$ We find no evidence for assembly bias in the $\magr<-21$ sample. Because the Decorated HOD subsumes the traditional HOD, and additionally because of errors made in the original analysis of these samples, our results differ from and supersede existing HOD constraints from low-redshift clustering measurements. 
->>>>>>> 2cc2fe17
 \end{abstract} 
 
 %---------------------------
